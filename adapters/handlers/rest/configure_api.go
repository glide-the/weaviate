//                           _       _
// __      _____  __ ___   ___  __ _| |_ ___
// \ \ /\ / / _ \/ _` \ \ / / |/ _` | __/ _ \
//  \ V  V /  __/ (_| |\ V /| | (_| | ||  __/
//   \_/\_/ \___|\__,_| \_/ |_|\__,_|\__\___|
//
//  Copyright © 2016 - 2024 Weaviate B.V. All rights reserved.
//
//  CONTACT: hello@weaviate.io
//

package rest

import (
	"context"
	"encoding/json"
	"fmt"
	"net"
	"net/http"
	_ "net/http/pprof"
	"os"
	"path/filepath"
	goruntime "runtime"
	"runtime/debug"
	"strconv"
	"strings"
	"time"

	"github.com/weaviate/fgprof"

	"github.com/KimMachineGun/automemlimit/memlimit"
	openapierrors "github.com/go-openapi/errors"
	"github.com/go-openapi/runtime"
	"github.com/go-openapi/swag"
	"github.com/pbnjay/memory"
	"github.com/pkg/errors"
	"github.com/prometheus/client_golang/prometheus"
	"github.com/prometheus/client_golang/prometheus/collectors/version"
	"github.com/prometheus/client_golang/prometheus/promhttp"
	"github.com/sirupsen/logrus"
	"github.com/weaviate/weaviate/adapters/clients"
	"github.com/weaviate/weaviate/adapters/handlers/rest/clusterapi"
	"github.com/weaviate/weaviate/adapters/handlers/rest/operations"
	"github.com/weaviate/weaviate/adapters/handlers/rest/state"
	"github.com/weaviate/weaviate/adapters/handlers/rest/tenantactivity"
	"github.com/weaviate/weaviate/adapters/repos/classifications"
	"github.com/weaviate/weaviate/adapters/repos/db"
	"github.com/weaviate/weaviate/adapters/repos/db/inverted"
	modulestorage "github.com/weaviate/weaviate/adapters/repos/modules"
	schemarepo "github.com/weaviate/weaviate/adapters/repos/schema"
	rCluster "github.com/weaviate/weaviate/cluster"
	vectorIndex "github.com/weaviate/weaviate/entities/vectorindex"
	"github.com/weaviate/weaviate/exp/metadata"

	enterrors "github.com/weaviate/weaviate/entities/errors"
	"github.com/weaviate/weaviate/entities/moduletools"
	"github.com/weaviate/weaviate/entities/replication"
	modstgazure "github.com/weaviate/weaviate/modules/backup-azure"
	modstgfs "github.com/weaviate/weaviate/modules/backup-filesystem"
	modstggcs "github.com/weaviate/weaviate/modules/backup-gcs"
	modstgs3 "github.com/weaviate/weaviate/modules/backup-s3"
	modgenerativeanthropic "github.com/weaviate/weaviate/modules/generative-anthropic"
	modgenerativeanyscale "github.com/weaviate/weaviate/modules/generative-anyscale"
	modgenerativeaws "github.com/weaviate/weaviate/modules/generative-aws"
	modgenerativecohere "github.com/weaviate/weaviate/modules/generative-cohere"
	modgenerativedatabricks "github.com/weaviate/weaviate/modules/generative-databricks"
	modgenerativedummy "github.com/weaviate/weaviate/modules/generative-dummy"
	modgenerativefriendliai "github.com/weaviate/weaviate/modules/generative-friendliai"
	modgenerativegoogle "github.com/weaviate/weaviate/modules/generative-google"
	modgenerativemistral "github.com/weaviate/weaviate/modules/generative-mistral"
	modgenerativeoctoai "github.com/weaviate/weaviate/modules/generative-octoai"
	modgenerativeollama "github.com/weaviate/weaviate/modules/generative-ollama"
	modgenerativeopenai "github.com/weaviate/weaviate/modules/generative-openai"
	modimage "github.com/weaviate/weaviate/modules/img2vec-neural"
	modbind "github.com/weaviate/weaviate/modules/multi2vec-bind"
	modclip "github.com/weaviate/weaviate/modules/multi2vec-clip"
	modmulti2vecgoogle "github.com/weaviate/weaviate/modules/multi2vec-google"
	modner "github.com/weaviate/weaviate/modules/ner-transformers"
	modsloads3 "github.com/weaviate/weaviate/modules/offload-s3"
	modqnaopenai "github.com/weaviate/weaviate/modules/qna-openai"
	modqna "github.com/weaviate/weaviate/modules/qna-transformers"
	modcentroid "github.com/weaviate/weaviate/modules/ref2vec-centroid"
	modrerankercohere "github.com/weaviate/weaviate/modules/reranker-cohere"
	modrerankerdummy "github.com/weaviate/weaviate/modules/reranker-dummy"
	modrerankerjinaai "github.com/weaviate/weaviate/modules/reranker-jinaai"
	modrerankertransformers "github.com/weaviate/weaviate/modules/reranker-transformers"
	modrerankervoyageai "github.com/weaviate/weaviate/modules/reranker-voyageai"
	modsum "github.com/weaviate/weaviate/modules/sum-transformers"
	modspellcheck "github.com/weaviate/weaviate/modules/text-spellcheck"
	modtext2vecaws "github.com/weaviate/weaviate/modules/text2vec-aws"
	modt2vbigram "github.com/weaviate/weaviate/modules/text2vec-bigram"
	modcohere "github.com/weaviate/weaviate/modules/text2vec-cohere"
	modcontextionary "github.com/weaviate/weaviate/modules/text2vec-contextionary"
	moddatabricks "github.com/weaviate/weaviate/modules/text2vec-databricks"
	modtext2vecgoogle "github.com/weaviate/weaviate/modules/text2vec-google"
	modgpt4all "github.com/weaviate/weaviate/modules/text2vec-gpt4all"
	modhuggingface "github.com/weaviate/weaviate/modules/text2vec-huggingface"
	modjinaai "github.com/weaviate/weaviate/modules/text2vec-jinaai"
	modmistral "github.com/weaviate/weaviate/modules/text2vec-mistral"
	modoctoai "github.com/weaviate/weaviate/modules/text2vec-octoai"
	modtext2vecoctoai "github.com/weaviate/weaviate/modules/text2vec-octoai"
	modollama "github.com/weaviate/weaviate/modules/text2vec-ollama"
	modopenai "github.com/weaviate/weaviate/modules/text2vec-openai"
	modtransformers "github.com/weaviate/weaviate/modules/text2vec-transformers"
	modvoyageai "github.com/weaviate/weaviate/modules/text2vec-voyageai"
	modweaviateembed "github.com/weaviate/weaviate/modules/text2vec-weaviate"
	"github.com/weaviate/weaviate/usecases/auth/authentication/composer"
	"github.com/weaviate/weaviate/usecases/backup"
	"github.com/weaviate/weaviate/usecases/build"
	"github.com/weaviate/weaviate/usecases/classification"
	"github.com/weaviate/weaviate/usecases/cluster"
	"github.com/weaviate/weaviate/usecases/config"
	"github.com/weaviate/weaviate/usecases/memwatch"
	"github.com/weaviate/weaviate/usecases/modules"
	"github.com/weaviate/weaviate/usecases/monitoring"
	"github.com/weaviate/weaviate/usecases/objects"
	"github.com/weaviate/weaviate/usecases/replica"
	"github.com/weaviate/weaviate/usecases/scaler"
	"github.com/weaviate/weaviate/usecases/schema"
	schemaUC "github.com/weaviate/weaviate/usecases/schema"
	"github.com/weaviate/weaviate/usecases/sharding"
	"github.com/weaviate/weaviate/usecases/telemetry"
	"github.com/weaviate/weaviate/usecases/traverser"

	"github.com/getsentry/sentry-go"
)

const MinimumRequiredContextionaryVersion = "1.0.2"

func makeConfigureServer(appState *state.State) func(*http.Server, string, string) {
	return func(s *http.Server, scheme, addr string) {
		// Add properties to the config
		appState.ServerConfig.Hostname = addr
		appState.ServerConfig.Scheme = scheme
	}
}

type vectorRepo interface {
	objects.BatchVectorRepo
	traverser.VectorSearcher
	classification.VectorRepo
	scaler.BackUpper
	SetSchemaGetter(schemaUC.SchemaGetter)
	WaitForStartup(ctx context.Context) error
	Shutdown(ctx context.Context) error
}

func getCores() (int, error) {
	cpuset, err := os.ReadFile("/sys/fs/cgroup/cpuset/cpuset.cpus")
	if err != nil {
		return 0, errors.Wrap(err, "read cpuset")
	}
	return calcCPUs(strings.TrimSpace(string(cpuset)))
}

func calcCPUs(cpuString string) (int, error) {
	cores := 0
	if cpuString == "" {
		return 0, nil
	}

	// Split by comma to handle multiple ranges
	ranges := strings.Split(cpuString, ",")
	for _, r := range ranges {
		// Check if it's a range (contains a hyphen)
		if strings.Contains(r, "-") {
			parts := strings.Split(r, "-")
			if len(parts) != 2 {
				return 0, fmt.Errorf("invalid CPU range format: %s", r)
			}
			start, err := strconv.Atoi(parts[0])
			if err != nil {
				return 0, fmt.Errorf("invalid start of CPU range: %s", parts[0])
			}
			end, err := strconv.Atoi(parts[1])
			if err != nil {
				return 0, fmt.Errorf("invalid end of CPU range: %s", parts[1])
			}
			cores += end - start + 1
		} else {
			// Single CPU
			cores++
		}
	}

	return cores, nil
}

func MakeAppState(ctx context.Context, options *swag.CommandLineOptionsGroup) *state.State {
<<<<<<< HEAD
	appState := startupRoutine(ctx, options)

	build.Version = ParseVersionFromSwaggerSpec() // Version is always static and loaded from swagger spec.
=======
	build.Version = parseVersionFromSwaggerSpec() // Version is always static and loaded from swagger spec.
>>>>>>> ec9ea2cf

	// config.ServerVersion is deprecated: It's there to be backward compatible
	// use build.Version instead.
	config.ServerVersion = build.Version

	appState := startupRoutine(ctx, options)

	if appState.ServerConfig.Config.Monitoring.Enabled {
		appState.ServerMetrics = monitoring.NewServerMetrics(appState.ServerConfig.Config.Monitoring, prometheus.DefaultRegisterer)
		appState.TenantActivity = tenantactivity.NewHandler()

		// export build tags to prometheus metric
		build.SetPrometheusBuildInfo()
		prometheus.MustRegister(version.NewCollector(build.AppName))

		// only monitoring tool supported at the moment is prometheus
		enterrors.GoWrapper(func() {
			mux := http.NewServeMux()
			mux.Handle("/metrics", promhttp.Handler())
			mux.Handle("/tenant-activity", appState.TenantActivity)
			http.ListenAndServe(fmt.Sprintf(":%d", appState.ServerConfig.Config.Monitoring.Port), mux)
		}, appState.Logger)
	}

	if appState.ServerConfig.Config.Sentry.Enabled {
		err := sentry.Init(sentry.ClientOptions{
			// Setup related config
			Dsn:         appState.ServerConfig.Config.Sentry.DSN,
			Debug:       appState.ServerConfig.Config.Sentry.Debug,
			Release:     "weaviate-core@" + build.Version,
			Environment: appState.ServerConfig.Config.Sentry.Environment,
			// Enable tracing if requested
			EnableTracing:    !appState.ServerConfig.Config.Sentry.TracingDisabled,
			AttachStacktrace: true,
			// Sample rates based on the config
			SampleRate:         appState.ServerConfig.Config.Sentry.ErrorSampleRate,
			ProfilesSampleRate: appState.ServerConfig.Config.Sentry.ProfileSampleRate,
			TracesSampler: sentry.TracesSampler(func(ctx sentry.SamplingContext) float64 {
				// Inherit decision from parent transaction (if any) if it is sampled or not
				if ctx.Parent != nil && ctx.Parent.Sampled != sentry.SampledUndefined {
					return 1.0
				}

				// Filter out uneeded traces
				switch ctx.Span.Name {
				// We are not interested in traces related to metrics endpoint
				case "GET /metrics":
				// These are some usual internet bot that will spam the server. Won't catch them all but we can reduce
				// the number a bit
				case "GET /favicon.ico":
				case "GET /t4":
				case "GET /ab2g":
				case "PRI *":
				case "GET /api/sonicos/tfa":
				case "GET /RDWeb/Pages/en-US/login.aspx":
				case "GET /_profiler/phpinfo":
				case "POST /wsman":
				case "POST /dns-query":
				case "GET /dns-query":
					return 0.0
				}

				// Filter out graphql queries, currently we have no context intrumentation around it and it's therefore
				// just a blank line with 0 info except graphql resolve -> do -> return.
				if ctx.Span.Name == "POST /v1/graphql" {
					return 0.0
				}

				// Return the configured sample rate otherwise
				return appState.ServerConfig.Config.Sentry.TracesSampleRate
			}),
		})
		if err != nil {
			appState.Logger.
				WithField("action", "startup").WithError(err).
				Fatal("sentry initialization failed")
		}

		sentry.ConfigureScope(func(scope *sentry.Scope) {
			// Set cluster ID and cluster owner using sentry user feature to distinguish multiple clusters in the UI
			scope.SetUser(sentry.User{
				ID:       appState.ServerConfig.Config.Sentry.ClusterId,
				Username: appState.ServerConfig.Config.Sentry.ClusterOwner,
			})
			// Set any tags defined
			for key, value := range appState.ServerConfig.Config.Sentry.Tags {
				scope.SetTag(key, value)
			}
		})
	}

	limitResources(appState)

	err := registerModules(appState)
	if err != nil {
		appState.Logger.
			WithField("action", "startup").WithError(err).
			Fatal("modules didn't load")
	}

	// now that modules are loaded we can run the remaining config validation
	// which is module dependent
	if err := appState.ServerConfig.Config.Validate(appState.Modules); err != nil {
		appState.Logger.
			WithField("action", "startup").WithError(err).
			Fatal("invalid config")
	}

	appState.ClusterHttpClient = reasonableHttpClient(appState.ServerConfig.Config.Cluster.AuthConfig)
	appState.MemWatch = memwatch.NewMonitor(memwatch.LiveHeapReader, debug.SetMemoryLimit, 0.97)

	var vectorRepo vectorRepo
	// var vectorMigrator schema.Migrator
	// var migrator schema.Migrator

	if appState.ServerConfig.Config.Monitoring.Enabled {
		promMetrics := monitoring.GetMetrics()
		appState.Metrics = promMetrics
	}

	// TODO: configure http transport for efficient intra-cluster comm
	remoteIndexClient := clients.NewRemoteIndex(appState.ClusterHttpClient)
	remoteNodesClient := clients.NewRemoteNode(appState.ClusterHttpClient)
	replicationClient := clients.NewReplicationClient(appState.ClusterHttpClient)
	repo, err := db.New(appState.Logger, db.Config{
		ServerVersion:                  config.ServerVersion,
		GitHash:                        build.Revision,
		MemtablesFlushDirtyAfter:       appState.ServerConfig.Config.Persistence.MemtablesFlushDirtyAfter,
		MemtablesInitialSizeMB:         10,
		MemtablesMaxSizeMB:             appState.ServerConfig.Config.Persistence.MemtablesMaxSizeMB,
		MemtablesMinActiveSeconds:      appState.ServerConfig.Config.Persistence.MemtablesMinActiveDurationSeconds,
		MemtablesMaxActiveSeconds:      appState.ServerConfig.Config.Persistence.MemtablesMaxActiveDurationSeconds,
		SegmentsCleanupIntervalSeconds: appState.ServerConfig.Config.Persistence.LSMSegmentsCleanupIntervalSeconds,
		MaxSegmentSize:                 appState.ServerConfig.Config.Persistence.LSMMaxSegmentSize,
		HNSWMaxLogSize:                 appState.ServerConfig.Config.Persistence.HNSWMaxLogSize,
		HNSWWaitForCachePrefill:        appState.ServerConfig.Config.HNSWStartupWaitForVectorCache,
		VisitedListPoolMaxSize:         appState.ServerConfig.Config.HNSWVisitedListPoolMaxSize,
		RootPath:                       appState.ServerConfig.Config.Persistence.DataPath,
		QueryLimit:                     appState.ServerConfig.Config.QueryDefaults.Limit,
		QueryMaximumResults:            appState.ServerConfig.Config.QueryMaximumResults,
		QueryNestedRefLimit:            appState.ServerConfig.Config.QueryNestedCrossReferenceLimit,
		MaxImportGoroutinesFactor:      appState.ServerConfig.Config.MaxImportGoroutinesFactor,
		TrackVectorDimensions:          appState.ServerConfig.Config.TrackVectorDimensions,
		ResourceUsage:                  appState.ServerConfig.Config.ResourceUsage,
		AvoidMMap:                      appState.ServerConfig.Config.AvoidMmap,
		DisableLazyLoadShards:          appState.ServerConfig.Config.DisableLazyLoadShards,
		ForceFullReplicasSearch:        appState.ServerConfig.Config.ForceFullReplicasSearch,
		// Pass dummy replication config with minimum factor 1. Otherwise the
		// setting is not backward-compatible. The user may have created a class
		// with factor=1 before the change was introduced. Now their setup would no
		// longer start up if the required minimum is now higher than 1. We want
		// the required minimum to only apply to newly created classes - not block
		// loading existing ones.
		Replication: replication.GlobalConfig{MinimumFactor: 1},
	}, remoteIndexClient, appState.Cluster, remoteNodesClient, replicationClient, appState.Metrics, appState.MemWatch) // TODO client
	if err != nil {
		appState.Logger.
			WithField("action", "startup").WithError(err).
			Fatal("invalid new DB")
	}

	appState.DB = repo
	if appState.ServerConfig.Config.Monitoring.Enabled {
		appState.TenantActivity.SetSource(appState.DB)
	}

	setupDebugHandlers(appState)
	setupGoProfiling(appState.ServerConfig.Config, appState.Logger)

	migrator := db.NewMigrator(repo, appState.Logger)
	migrator.SetNode(appState.Cluster.LocalName())
	// TODO-offload: "offload-s3" has to come from config when enable modules more than S3
	migrator.SetOffloadProvider(appState.Modules, "offload-s3")

	vectorRepo = repo
	// migrator = vectorMigrator
	explorer := traverser.NewExplorer(repo, appState.Logger, appState.Modules, traverser.NewMetrics(appState.Metrics), appState.ServerConfig.Config)
	schemaRepo := schemarepo.NewStore(appState.ServerConfig.Config.Persistence.DataPath, appState.Logger)
	if err = schemaRepo.Open(); err != nil {
		appState.Logger.
			WithField("action", "startup").WithError(err).
			Fatal("could not initialize schema repo")
		os.Exit(1)
	}

	localClassifierRepo, err := classifications.NewRepo(
		appState.ServerConfig.Config.Persistence.DataPath, appState.Logger)
	if err != nil {
		appState.Logger.
			WithField("action", "startup").WithError(err).
			Fatal("could not initialize classifications repo")
		os.Exit(1)
	}

	// TODO: configure http transport for efficient intra-cluster comm
	classificationsTxClient := clients.NewClusterClassifications(appState.ClusterHttpClient)
	classifierRepo := classifications.NewDistributeRepo(classificationsTxClient,
		appState.Cluster, localClassifierRepo, appState.Logger)
	appState.ClassificationRepo = classifierRepo

	scaler := scaler.New(appState.Cluster, vectorRepo,
		remoteIndexClient, appState.Logger, appState.ServerConfig.Config.Persistence.DataPath)
	appState.Scaler = scaler

	// let classTenantDataEvents be nil if the metadata server is not enabled since the metadata
	// server/querierManager are the users of the channel
	var classTenantDataEvents chan metadata.ClassTenant
	if appState.ServerConfig.Config.MetadataServer.Enabled {
		querierManager := metadata.NewQuerierManager(appState.Logger)
		metadataServer := metadata.NewServer(
			appState.ServerConfig.Config.MetadataServer.GrpcListenAddress,
			1024*1024*1024,
			true,
			querierManager,
			appState.ServerConfig.Config.MetadataServer.DataEventsChannelCapacity,
			appState.Logger)
		appState.MetadataServer = metadataServer

		classTenantDataEvents = make(chan metadata.ClassTenant, appState.ServerConfig.Config.MetadataServer.DataEventsChannelCapacity)
		enterrors.GoWrapper(func() {
			ctx, cancel := context.WithCancel(context.Background())
			defer cancel()
			if err := metadataServer.Serve(ctx); err != nil {
				appState.Logger.WithError(err).Error("metadata server did not start")
			}
		}, appState.Logger)

		enterrors.GoWrapper(func() {
			for classTenantDataEvent := range classTenantDataEvents {
				notifyErr := querierManager.NotifyClassTenantDataEvent(classTenantDataEvent)
				if notifyErr != nil {
					appState.Logger.WithError(notifyErr).
						Warn("error when notifying metadata servers about class tenant data event")
				}
			}
		}, appState.Logger)
	}

	server2port, err := parseNode2Port(appState)
	if len(server2port) == 0 || err != nil {
		appState.Logger.
			WithField("action", "startup").
			WithField("raft-join", appState.ServerConfig.Config.Raft.Join).
			WithError(err).
			Fatal("parsing raft-join")
		os.Exit(1)
	}

	nodeName := appState.Cluster.LocalName()
	nodeAddr, _ := appState.Cluster.NodeHostname(nodeName)
	addrs := strings.Split(nodeAddr, ":")
	dataPath := appState.ServerConfig.Config.Persistence.DataPath

	rConfig := rCluster.Config{
		WorkDir:                filepath.Join(dataPath, config.DefaultRaftDir),
		NodeID:                 nodeName,
		Host:                   addrs[0],
		RaftPort:               appState.ServerConfig.Config.Raft.Port,
		RPCPort:                appState.ServerConfig.Config.Raft.InternalRPCPort,
		RaftRPCMessageMaxSize:  appState.ServerConfig.Config.Raft.RPCMessageMaxSize,
		BootstrapTimeout:       appState.ServerConfig.Config.Raft.BootstrapTimeout,
		BootstrapExpect:        appState.ServerConfig.Config.Raft.BootstrapExpect,
		HeartbeatTimeout:       appState.ServerConfig.Config.Raft.HeartbeatTimeout,
		ElectionTimeout:        appState.ServerConfig.Config.Raft.ElectionTimeout,
		SnapshotInterval:       appState.ServerConfig.Config.Raft.SnapshotInterval,
		SnapshotThreshold:      appState.ServerConfig.Config.Raft.SnapshotThreshold,
		ConsistencyWaitTimeout: appState.ServerConfig.Config.Raft.ConsistencyWaitTimeout,
		MetadataOnlyVoters:     appState.ServerConfig.Config.Raft.MetadataOnlyVoters,
		EnableOneNodeRecovery:  appState.ServerConfig.Config.Raft.EnableOneNodeRecovery,
		ForceOneNodeRecovery:   appState.ServerConfig.Config.Raft.ForceOneNodeRecovery,
		DB:                     nil,
		Parser:                 schema.NewParser(appState.Cluster, vectorIndex.ParseAndValidateConfig, migrator, appState.Modules),
		NodeNameToPortMap:      server2port,
		NodeToAddressResolver:  appState.Cluster,
		Logger:                 appState.Logger,
		IsLocalHost:            appState.ServerConfig.Config.Cluster.Localhost,
		LoadLegacySchema:       schemaRepo.LoadLegacySchema,
		SaveLegacySchema:       schemaRepo.SaveLegacySchema,
		EnableFQDNResolver:     appState.ServerConfig.Config.Raft.EnableFQDNResolver,
		FQDNResolverTLD:        appState.ServerConfig.Config.Raft.FQDNResolverTLD,
		SentryEnabled:          appState.ServerConfig.Config.Sentry.Enabled,
		ClassTenantDataEvents:  classTenantDataEvents,
	}
	for _, name := range appState.ServerConfig.Config.Raft.Join[:rConfig.BootstrapExpect] {
		if strings.Contains(name, rConfig.NodeID) {
			rConfig.Voter = true
			break
		}
	}

	appState.ClusterService = rCluster.New(appState.Cluster, rConfig)
	migrator.SetCluster(appState.ClusterService.Raft)

	executor := schema.NewExecutor(migrator,
		appState.ClusterService.SchemaReader(),
		appState.Logger, backup.RestoreClassDir(dataPath),
	)

	offloadmod, _ := appState.Modules.OffloadBackend("offload-s3")
	schemaManager, err := schemaUC.NewManager(migrator,
		appState.ClusterService.Raft,
		appState.ClusterService.SchemaReader(),
		schemaRepo,
		appState.Logger, appState.Authorizer, appState.ServerConfig.Config,
		vectorIndex.ParseAndValidateConfig, appState.Modules, inverted.ValidateConfig,
		appState.Modules, appState.Cluster, scaler,
		offloadmod,
	)
	if err != nil {
		appState.Logger.
			WithField("action", "startup").WithError(err).
			Fatal("could not initialize schema manager")
		os.Exit(1)
	}

	appState.SchemaManager = schemaManager
	appState.RemoteIndexIncoming = sharding.NewRemoteIndexIncoming(repo, appState.ClusterService.SchemaReader(), appState.Modules)
	appState.RemoteNodeIncoming = sharding.NewRemoteNodeIncoming(repo)
	appState.RemoteReplicaIncoming = replica.NewRemoteReplicaIncoming(repo, appState.ClusterService.SchemaReader())

	backupManager := backup.NewHandler(appState.Logger, appState.Authorizer,
		schemaManager, repo, appState.Modules)
	appState.BackupManager = backupManager

	enterrors.GoWrapper(func() { clusterapi.Serve(appState) }, appState.Logger)

	vectorRepo.SetSchemaGetter(schemaManager)
	explorer.SetSchemaGetter(schemaManager)
	appState.Modules.SetSchemaGetter(schemaManager)

	appState.Traverser = traverser.NewTraverser(appState.ServerConfig, appState.Locks,
		appState.Logger, appState.Authorizer, vectorRepo, explorer, schemaManager,
		appState.Modules, traverser.NewMetrics(appState.Metrics),
		appState.ServerConfig.Config.MaximumConcurrentGetRequests)

	updateSchemaCallback := makeUpdateSchemaCall(appState)
	executor.RegisterSchemaUpdateCallback(updateSchemaCallback)

	// while we accept an overall longer startup, e.g. due to a recovery, we
	// still want to limit the module startup context, as that's mostly service
	// discovery / dependency checking
	moduleCtx, cancel := context.WithTimeout(ctx, 120*time.Second)
	defer cancel()

	err = initModules(moduleCtx, appState)
	if err != nil {
		appState.Logger.
			WithField("action", "startup").WithError(err).
			Fatal("modules didn't initialize")
	}

	enterrors.GoWrapper(func() {
		if err := appState.ClusterService.Open(context.Background(), executor); err != nil {
			appState.Logger.
				WithField("action", "startup").
				WithError(err).
				Fatal("could not open cloud meta store")
		}
	}, appState.Logger)

	// TODO-RAFT: refactor remove this sleep
	// this sleep was used to block GraphQL and give time to RAFT to start.
	time.Sleep(2 * time.Second)

	batchManager := objects.NewBatchManager(vectorRepo, appState.Modules,
		appState.Locks, schemaManager, appState.ServerConfig, appState.Logger,
		appState.Authorizer, appState.Metrics)
	appState.BatchManager = batchManager

	err = migrator.AdjustFilterablePropSettings(ctx)
	if err != nil {
		appState.Logger.
			WithError(err).
			WithField("action", "adjustFilterablePropSettings").
			Fatal("migration failed")
		os.Exit(1)
	}

	// FIXME to avoid import cycles, tasks are passed as strings
	reindexTaskNames := []string{}
	var reindexCtx context.Context
	reindexCtx, appState.ReindexCtxCancel = context.WithCancel(context.Background())
	reindexFinished := make(chan error, 1)

	if appState.ServerConfig.Config.ReindexSetToRoaringsetAtStartup {
		reindexTaskNames = append(reindexTaskNames, "ShardInvertedReindexTaskSetToRoaringSet")
	}
	if appState.ServerConfig.Config.IndexMissingTextFilterableAtStartup {
		reindexTaskNames = append(reindexTaskNames, "ShardInvertedReindexTaskMissingTextFilterable")
	}
	if len(reindexTaskNames) > 0 {
		// start reindexing inverted indexes (if requested by user) in the background
		// allowing db to complete api configuration and start handling requests
		enterrors.GoWrapper(func() {
			appState.Logger.
				WithField("action", "startup").
				Info("Reindexing inverted indexes")
			reindexFinished <- migrator.InvertedReindex(reindexCtx, reindexTaskNames...)
		}, appState.Logger)
	}

	configureServer = makeConfigureServer(appState)

	// Add dimensions to all the objects in the database, if requested by the user
	if appState.ServerConfig.Config.ReindexVectorDimensionsAtStartup {
		appState.Logger.
			WithField("action", "startup").
			Info("Reindexing dimensions")
		migrator.RecalculateVectorDimensions(ctx)
	}

	// Add recount properties of all the objects in the database, if requested by the user
	if appState.ServerConfig.Config.RecountPropertiesAtStartup {
		migrator.RecountProperties(ctx)
	}

	return appState
}

func parseNode2Port(appState *state.State) (m map[string]int, err error) {
	m = make(map[string]int, len(appState.ServerConfig.Config.Raft.Join))
	for _, raftNamePort := range appState.ServerConfig.Config.Raft.Join {
		np := strings.Split(raftNamePort, ":")
		if np[0] == appState.Cluster.LocalName() {
			m[np[0]] = appState.ServerConfig.Config.Raft.Port
			continue
		}
		if m[np[0]], err = strconv.Atoi(np[1]); err != nil {
			return m, fmt.Errorf("expect integer as raft port: got %s:: %w", raftNamePort, err)
		}
	}

	return m, nil
}

// parseVotersNames parses names of all voters.
// If we reach this point, we assume that the configuration is valid
func parseVotersNames(cfg config.Raft) (m map[string]struct{}) {
	m = make(map[string]struct{}, cfg.BootstrapExpect)
	for _, raftNamePort := range cfg.Join[:cfg.BootstrapExpect] {
		m[strings.Split(raftNamePort, ":")[0]] = struct{}{}
	}
	return m
}

func configureAPI(api *operations.WeaviateAPI) http.Handler {
	ctx := context.Background()
	ctx, cancel := context.WithTimeout(ctx, 60*time.Minute)
	defer cancel()

	appState := MakeAppState(ctx, connectorOptionGroup)

	appState.Logger.WithFields(logrus.Fields{
		"server_version": config.ServerVersion,
		"version":        build.Version,
	}).Infof("configured versions")

	api.ServeError = openapierrors.ServeError

	api.JSONConsumer = runtime.JSONConsumer()

	api.OidcAuth = composer.New(
		appState.ServerConfig.Config.Authentication,
		appState.APIKey, appState.OIDC)

	api.Logger = func(msg string, args ...interface{}) {
		appState.Logger.WithFields(logrus.Fields{"action": "restapi_management", "version": build.Version}).Infof(msg, args...)
	}

	classifier := classification.New(appState.SchemaManager, appState.ClassificationRepo, appState.DB, // the DB is the vectorrepo
		appState.Authorizer,
		appState.Logger, appState.Modules)

	setupSchemaHandlers(api, appState.SchemaManager, appState.Metrics, appState.Logger)
	objectsManager := objects.NewManager(appState.Locks,
		appState.SchemaManager, appState.ServerConfig, appState.Logger,
		appState.Authorizer, appState.DB, appState.Modules,
		objects.NewMetrics(appState.Metrics), appState.MemWatch)
	setupObjectHandlers(api, objectsManager, appState.ServerConfig.Config, appState.Logger,
		appState.Modules, appState.Metrics)
	setupObjectBatchHandlers(api, appState.BatchManager, appState.Metrics, appState.Logger)
	setupGraphQLHandlers(api, appState, appState.SchemaManager, appState.ServerConfig.Config.DisableGraphQL,
		appState.Metrics, appState.Logger)
	setupMiscHandlers(api, appState.ServerConfig, appState.SchemaManager, appState.Modules,
		appState.Metrics, appState.Logger)
	setupClassificationHandlers(api, classifier, appState.Metrics, appState.Logger)
	backupScheduler := backup.NewScheduler(
		appState.Authorizer,
		clients.NewClusterBackups(appState.ClusterHttpClient),
		appState.DB, appState.Modules,
		membership{appState.Cluster, appState.ClusterService},
		appState.SchemaManager,
		appState.Logger)
	setupBackupHandlers(api, backupScheduler, appState.Metrics, appState.Logger)
	setupNodesHandlers(api, appState.SchemaManager, appState.DB, appState)

	grpcServer := createGrpcServer(appState)
	setupMiddlewares := makeSetupMiddlewares(appState)
	setupGlobalMiddleware := makeSetupGlobalMiddleware(appState, api.Context())

	telemeter := telemetry.New(appState.DB, appState.SchemaManager, appState.Logger)
	if telemetryEnabled(appState) {
		enterrors.GoWrapper(func() {
			if err := telemeter.Start(context.Background()); err != nil {
				appState.Logger.
					WithField("action", "startup").
					Errorf("telemetry failed to start: %s", err.Error())
			}
		}, appState.Logger)
	}

	api.ServerShutdown = func() {
		if telemetryEnabled(appState) {
			ctx, cancel := context.WithTimeout(context.Background(), 10*time.Second)
			defer cancel()
			// must be shutdown before the db, to ensure the
			// termination payload contains the correct
			// object count
			if err := telemeter.Stop(ctx); err != nil {
				appState.Logger.WithField("action", "stop_telemetry").
					Errorf("failed to stop telemetry: %s", err.Error())
			}
		}

		// stop reindexing on server shutdown
		appState.ReindexCtxCancel()

		// gracefully stop gRPC server
		grpcServer.GracefulStop()

		if appState.ServerConfig.Config.Sentry.Enabled {
			sentry.Flush(2 * time.Second)
		}

		ctx, cancel := context.WithTimeout(context.Background(), 60*time.Second)
		defer cancel()

		if err := appState.ClusterService.Close(ctx); err != nil {
			panic(err)
		}
	}

	startGrpcServer(grpcServer, appState)

	return setupGlobalMiddleware(api.Serve(setupMiddlewares))
}

// TODO: Split up and don't write into global variables. Instead return an appState
func startupRoutine(ctx context.Context, options *swag.CommandLineOptionsGroup) *state.State {
	appState := &state.State{}

	logger := logger()
	appState.Logger = logger

	logger.WithField("action", "startup").WithField("startup_time_left", timeTillDeadline(ctx)).
		Debug("created startup context, nothing done so far")

	// Load the config using the flags
	serverConfig := &config.WeaviateConfig{}
	appState.ServerConfig = serverConfig
	err := serverConfig.LoadConfig(options, logger)
	if err != nil {
		logger.WithField("action", "startup").WithError(err).Error("could not load config")
		logger.Exit(1)
	}
	dataPath := serverConfig.Config.Persistence.DataPath
	if err := os.MkdirAll(dataPath, 0o777); err != nil {
		logger.WithField("action", "startup").
			WithField("path", dataPath).Error("cannot create data directory")
		logger.Exit(1)
	}

	monitoring.InitConfig(serverConfig.Config.Monitoring)

	if serverConfig.Config.DisableGraphQL {
		logger.WithFields(logrus.Fields{
			"action":          "startup",
			"disable_graphql": true,
		}).Warnf("GraphQL API disabled, relying only on gRPC API for querying. " +
			"This is considered experimental and will likely experience breaking changes " +
			"before reaching general availability")
	}

	logger.WithFields(logrus.Fields{
		"action":                    "startup",
		"default_vectorizer_module": serverConfig.Config.DefaultVectorizerModule,
	}).Infof("the default vectorizer modules is set to %q, as a result all new "+
		"schema classes without an explicit vectorizer setting, will use this "+
		"vectorizer", serverConfig.Config.DefaultVectorizerModule)

	logger.WithFields(logrus.Fields{
		"action":              "startup",
		"auto_schema_enabled": serverConfig.Config.AutoSchema.Enabled,
	}).Infof("auto schema enabled setting is set to \"%v\"", serverConfig.Config.AutoSchema.Enabled)

	logger.WithField("action", "startup").WithField("startup_time_left", timeTillDeadline(ctx)).
		Debug("config loaded")

	appState.OIDC = configureOIDC(appState)
	appState.APIKey = configureAPIKey(appState)
	appState.AnonymousAccess = configureAnonymousAccess(appState)
	appState.Authorizer = configureAuthorizer(appState)

	logger.WithField("action", "startup").WithField("startup_time_left", timeTillDeadline(ctx)).
		Debug("configured OIDC and anonymous access client")

	appState.Locks = &dummyLock{}

	logger.WithField("action", "startup").WithField("startup_time_left", timeTillDeadline(ctx)).
		Debug("initialized schema")

	var nonStorageNodes map[string]struct{}
	if cfg := serverConfig.Config.Raft; cfg.MetadataOnlyVoters {
		nonStorageNodes = parseVotersNames(cfg)
	}
	clusterState, err := cluster.Init(serverConfig.Config.Cluster, dataPath, nonStorageNodes, logger)
	if err != nil {
		logger.WithField("action", "startup").WithError(err).
			Error("could not init cluster state")
		logger.Exit(1)
	}

	appState.Cluster = clusterState
	appState.Logger.
		WithField("action", "startup").
		Debug("startup routine complete")

	return appState
}

// logger does not parse the regular config object, as logging needs to be
// configured before the configuration is even loaded/parsed. We are thus
// "manually" reading the desired env vars and set reasonable defaults if they
// are not set.
//
// Defaults to log level info and json format
func logger() *logrus.Logger {
	logger := logrus.New()
	logger.SetFormatter(NewWeaviateTextFormatter())

	if os.Getenv("LOG_FORMAT") != "text" {
		logger.SetFormatter(NewWeaviateJSONFormatter())
	}
	switch os.Getenv("LOG_LEVEL") {
	case "panic":
		logger.SetLevel(logrus.PanicLevel)
	case "fatal":
		logger.SetLevel(logrus.FatalLevel)
	case "error":
		logger.SetLevel(logrus.ErrorLevel)
	case "warn":
		logger.SetLevel(logrus.WarnLevel)
	case "warning":
		logger.SetLevel(logrus.WarnLevel)
	case "debug":
		logger.SetLevel(logrus.DebugLevel)
	case "trace":
		logger.SetLevel(logrus.TraceLevel)
	default:
		logger.SetLevel(logrus.InfoLevel)
	}

	return logger
}

type dummyLock struct{}

func (d *dummyLock) LockConnector() (func() error, error) {
	return func() error { return nil }, nil
}

func (d *dummyLock) LockSchema() (func() error, error) {
	return func() error { return nil }, nil
}

// everything hard-coded right now, to be made dynamic (from go plugins later)
func registerModules(appState *state.State) error {
	appState.Logger.
		WithField("action", "startup").
		Debug("start registering modules")

	appState.Modules = modules.NewProvider(appState.Logger)

	// Default modules
	defaultVectorizers := []string{
		modtext2vecaws.Name,
		modcohere.Name,
		moddatabricks.Name,
		modhuggingface.Name,
		modjinaai.Name,
		modoctoai.Name,
		modopenai.Name,
		modtext2vecgoogle.Name,
		modmulti2vecgoogle.Name,
		modvoyageai.Name,
	}
	defaultGenerative := []string{
		modgenerativeanyscale.Name,
		modgenerativeaws.Name,
		modgenerativecohere.Name,
		modgenerativedatabricks.Name,
		modgenerativefriendliai.Name,
		modgenerativemistral.Name,
		modgenerativeoctoai.Name,
		modgenerativeopenai.Name,
		modgenerativegoogle.Name,
		modgenerativeanthropic.Name,
	}
	defaultOthers := []string{
		modrerankercohere.Name,
		modrerankervoyageai.Name,
	}

	defaultModules := append(defaultVectorizers, defaultGenerative...)
	defaultModules = append(defaultModules, defaultOthers...)

	var modules []string

	if len(appState.ServerConfig.Config.EnableModules) > 0 {
		modules = strings.Split(appState.ServerConfig.Config.EnableModules, ",")
	}

	if appState.ServerConfig.Config.EnableApiBasedModules {
		// Concatenate modules with default modules
		modules = append(modules, defaultModules...)
	}

	enabledModules := map[string]bool{}
	for _, module := range modules {
		enabledModules[strings.TrimSpace(module)] = true
	}

	if _, ok := enabledModules[modt2vbigram.Name]; ok {
		appState.Modules.Register(modt2vbigram.New())
		appState.Logger.
			WithField("action", "startup").
			WithField("module", modt2vbigram.Name).
			Debug("enabled module")
	}

	if _, ok := enabledModules[modcontextionary.Name]; ok {
		appState.Modules.Register(modcontextionary.New())
		appState.Logger.
			WithField("action", "startup").
			WithField("module", modcontextionary.Name).
			Debug("enabled module")
	}

	if _, ok := enabledModules[modtransformers.Name]; ok {
		appState.Modules.Register(modtransformers.New())
		appState.Logger.
			WithField("action", "startup").
			WithField("module", modtransformers.Name).
			Debug("enabled module")
	}

	if _, ok := enabledModules[modgpt4all.Name]; ok {
		appState.Modules.Register(modgpt4all.New())
		appState.Logger.
			WithField("action", "startup").
			WithField("module", modgpt4all.Name).
			Debug("enabled module")
	}

	if _, ok := enabledModules[modrerankervoyageai.Name]; ok {
		appState.Modules.Register(modrerankervoyageai.New())
		appState.Logger.
			WithField("action", "startup").
			WithField("module", modrerankervoyageai.Name).
			Debug("enabled module")
	}

	if _, ok := enabledModules[modrerankertransformers.Name]; ok {
		appState.Modules.Register(modrerankertransformers.New())
		appState.Logger.
			WithField("action", "startup").
			WithField("module", modrerankertransformers.Name).
			Debug("enabled module")
	}

	if _, ok := enabledModules[modrerankercohere.Name]; ok {
		appState.Modules.Register(modrerankercohere.New())
		appState.Logger.
			WithField("action", "startup").
			WithField("module", modrerankercohere.Name).
			Debug("enabled module")
	}

	if _, ok := enabledModules[modrerankerdummy.Name]; ok {
		appState.Modules.Register(modrerankerdummy.New())
		appState.Logger.
			WithField("action", "startup").
			WithField("module", modrerankerdummy.Name).
			Debug("enabled module")
	}

	if _, ok := enabledModules[modrerankerjinaai.Name]; ok {
		appState.Modules.Register(modrerankerjinaai.New())
		appState.Logger.
			WithField("action", "startup").
			WithField("module", modrerankerjinaai.Name).
			Debug("enabled module")
	}

	if _, ok := enabledModules[modqna.Name]; ok {
		appState.Modules.Register(modqna.New())
		appState.Logger.
			WithField("action", "startup").
			WithField("module", modqna.Name).
			Debug("enabled module")
	}

	if _, ok := enabledModules[modsum.Name]; ok {
		appState.Modules.Register(modsum.New())
		appState.Logger.
			WithField("action", "startup").
			WithField("module", modsum.Name).
			Debug("enabled module")
	}

	if _, ok := enabledModules[modimage.Name]; ok {
		appState.Modules.Register(modimage.New())
		appState.Logger.
			WithField("action", "startup").
			WithField("module", modimage.Name).
			Debug("enabled module")
	}

	if _, ok := enabledModules[modner.Name]; ok {
		appState.Modules.Register(modner.New())
		appState.Logger.
			WithField("action", "startup").
			WithField("module", modner.Name).
			Debug("enabled module")
	}

	if _, ok := enabledModules[modspellcheck.Name]; ok {
		appState.Modules.Register(modspellcheck.New())
		appState.Logger.
			WithField("action", "startup").
			WithField("module", modspellcheck.Name).
			Debug("enabled module")
	}

	if _, ok := enabledModules[modclip.Name]; ok {
		appState.Modules.Register(modclip.New())
		appState.Logger.
			WithField("action", "startup").
			WithField("module", modclip.Name).
			Debug("enabled module")
	}

	_, enabledMulti2VecGoogle := enabledModules[modmulti2vecgoogle.Name]
	_, enabledMulti2VecPaLM := enabledModules[modmulti2vecgoogle.LegacyName]
	if enabledMulti2VecGoogle || enabledMulti2VecPaLM {
		appState.Modules.Register(modmulti2vecgoogle.New())
		appState.Logger.
			WithField("action", "startup").
			WithField("module", modmulti2vecgoogle.Name).
			Debug("enabled module")
	}

	if _, ok := enabledModules[modopenai.Name]; ok {
		appState.Modules.Register(modopenai.New())
		appState.Logger.
			WithField("action", "startup").
			WithField("module", modopenai.Name).
			Debug("enabled module")
	}

	if _, ok := enabledModules[moddatabricks.Name]; ok {
		appState.Modules.Register(moddatabricks.New())
		appState.Logger.
			WithField("action", "startup").
			WithField("module", moddatabricks.Name).
			Debug("enabled module")
	}

	if _, ok := enabledModules[modqnaopenai.Name]; ok {
		appState.Modules.Register(modqnaopenai.New())
		appState.Logger.
			WithField("action", "startup").
			WithField("module", modqnaopenai.Name).
			Debug("enabled module")
	}

	if _, ok := enabledModules[modgenerativecohere.Name]; ok {
		appState.Modules.Register(modgenerativecohere.New())
		appState.Logger.
			WithField("action", "startup").
			WithField("module", modgenerativecohere.Name).
			Debug("enabled module")
	}

	if _, ok := enabledModules[modgenerativefriendliai.Name]; ok {
		appState.Modules.Register(modgenerativefriendliai.New())
		appState.Logger.
			WithField("action", "startup").
			WithField("module", modgenerativefriendliai.Name).
			Debug("enabled module")
	}

	if _, ok := enabledModules[modgenerativemistral.Name]; ok {
		appState.Modules.Register(modgenerativemistral.New())
		appState.Logger.
			WithField("action", "startup").
			WithField("module", modgenerativemistral.Name).
			Debug("enabled module")
	}

	if _, ok := enabledModules[modgenerativeopenai.Name]; ok {
		appState.Modules.Register(modgenerativeopenai.New())
		appState.Logger.
			WithField("action", "startup").
			WithField("module", modgenerativeopenai.Name).
			Debug("enabled module")
	}

	if _, ok := enabledModules[modgenerativedatabricks.Name]; ok {
		appState.Modules.Register(modgenerativedatabricks.New())
		appState.Logger.
			WithField("action", "startup").
			WithField("module", modgenerativedatabricks.Name).
			Debug("enabled module")
	}

	if _, ok := enabledModules[modgenerativeollama.Name]; ok {
		appState.Modules.Register(modgenerativeollama.New())
		appState.Logger.
			WithField("action", "startup").
			WithField("module", modgenerativeollama.Name).
			Debug("enabled module")
	}

	if _, ok := enabledModules[modgenerativedummy.Name]; ok {
		appState.Modules.Register(modgenerativedummy.New())
		appState.Logger.
			WithField("action", "startup").
			WithField("module", modgenerativedummy.Name).
			Debug("enabled module")
	}

	if _, ok := enabledModules[modgenerativeaws.Name]; ok {
		appState.Modules.Register(modgenerativeaws.New())
		appState.Logger.
			WithField("action", "startup").
			WithField("module", modgenerativeaws.Name).
			Debug("enabled module")
	}

	if _, ok := enabledModules[modhuggingface.Name]; ok {
		appState.Modules.Register(modhuggingface.New())
		appState.Logger.
			WithField("action", "startup").
			WithField("module", modhuggingface.Name).
			Debug("enabled module")
	}

	_, enabledGenerativeGoogle := enabledModules[modgenerativegoogle.Name]
	_, enabledGenerativePaLM := enabledModules[modgenerativegoogle.LegacyName]
	if enabledGenerativeGoogle || enabledGenerativePaLM {
		appState.Modules.Register(modgenerativegoogle.New())
		appState.Logger.
			WithField("action", "startup").
			WithField("module", modgenerativegoogle.Name).
			Debug("enabled module")
	}

	if _, ok := enabledModules[modgenerativeanyscale.Name]; ok {
		appState.Modules.Register(modgenerativeanyscale.New())
		appState.Logger.
			WithField("action", "startup").
			WithField("module", modgenerativeanyscale.Name).
			Debug("enabled module")
	}

	if _, ok := enabledModules[modgenerativeanthropic.Name]; ok {
		appState.Modules.Register(modgenerativeanthropic.New())
		appState.Logger.
			WithField("action", "startup").
			WithField("module", modgenerativeanthropic.Name).
			Debug("enabled module")
	}

	_, enabledText2vecGoogle := enabledModules[modtext2vecgoogle.Name]
	_, enabledText2vecPaLM := enabledModules[modtext2vecgoogle.LegacyName]
	if enabledText2vecGoogle || enabledText2vecPaLM {
		appState.Modules.Register(modtext2vecgoogle.New())
		appState.Logger.
			WithField("action", "startup").
			WithField("module", modtext2vecgoogle.Name).
			Debug("enabled module")
	}

	if _, ok := enabledModules[modtext2vecaws.Name]; ok {
		appState.Modules.Register(modtext2vecaws.New())
		appState.Logger.
			WithField("action", "startup").
			WithField("module", modtext2vecaws.Name).
			Debug("enabled module")
	}

	if _, ok := enabledModules[modstgfs.Name]; ok {
		appState.Modules.Register(modstgfs.New())
		appState.Logger.
			WithField("action", "startup").
			WithField("module", modstgfs.Name).
			Debug("enabled module")
	}

	if _, ok := enabledModules[modstgs3.Name]; ok {
		appState.Modules.Register(modstgs3.New())
		appState.Logger.
			WithField("action", "startup").
			WithField("module", modstgs3.Name).
			Debug("enabled module")
	}

	if _, ok := enabledModules[modsloads3.Name]; ok {
		appState.Modules.Register(modsloads3.New())
		appState.Logger.
			WithField("action", "startup").
			WithField("module", modsloads3.Name).
			Debug("enabled module")
	}

	if _, ok := enabledModules[modstggcs.Name]; ok {
		appState.Modules.Register(modstggcs.New())
		appState.Logger.
			WithField("action", "startup").
			WithField("module", modstggcs.Name).
			Debug("enabled module")
	}

	if _, ok := enabledModules[modstgazure.Name]; ok {
		appState.Modules.Register(modstgazure.New())
		appState.Logger.
			WithField("action", "startup").
			WithField("module", modstgazure.Name).
			Debug("enabled module")
	}

	if _, ok := enabledModules[modcentroid.Name]; ok {
		appState.Modules.Register(modcentroid.New())
		appState.Logger.
			WithField("action", "startup").
			WithField("module", modcentroid.Name).
			Debug("enabled module")
	}

	if _, ok := enabledModules[modcohere.Name]; ok {
		appState.Modules.Register(modcohere.New())
		appState.Logger.
			WithField("action", "startup").
			WithField("module", modcohere.Name).
			Debug("enabled module")
	}

	if _, ok := enabledModules[modvoyageai.Name]; ok {
		appState.Modules.Register(modvoyageai.New())
		appState.Logger.
			WithField("action", "startup").
			WithField("module", modvoyageai.Name).
			Debug("enabled module")
	}

	if _, ok := enabledModules[modmistral.Name]; ok {
		appState.Modules.Register(modmistral.New())
		appState.Logger.
			WithField("action", "startup").
			WithField("module", modmistral.Name).
			Debug("enabled module")
	}

	if _, ok := enabledModules[modbind.Name]; ok {
		appState.Modules.Register(modbind.New())
		appState.Logger.
			WithField("action", "startup").
			WithField("module", modbind.Name).
			Debug("enabled module")
	}

	if _, ok := enabledModules[modjinaai.Name]; ok {
		appState.Modules.Register(modjinaai.New())
		appState.Logger.
			WithField("action", "startup").
			WithField("module", modjinaai.Name).
			Debug("enabled module")
	}

	if _, ok := enabledModules[modollama.Name]; ok {
		appState.Modules.Register(modollama.New())
		appState.Logger.
			WithField("action", "startup").
			WithField("module", modollama.Name).
			Debug("enabled module")
	}

	if _, ok := enabledModules[modweaviateembed.Name]; ok {
		appState.Modules.Register(modweaviateembed.New())
		appState.Logger.
			WithField("action", "startup").
			WithField("module", modweaviateembed.Name).
			Debug("enabled module")
	}

	if _, ok := enabledModules[modgenerativeoctoai.Name]; ok {
		appState.Modules.Register(modgenerativeoctoai.New())
		appState.Logger.
			WithField("action", "startup").
			WithField("module", modgenerativeoctoai.Name).
			Debug("enabled module")
	}

	if _, ok := enabledModules[modtext2vecoctoai.Name]; ok {
		appState.Modules.Register(modtext2vecoctoai.New())
		appState.Logger.
			WithField("action", "startup").
			WithField("module", modtext2vecoctoai.Name).
			Debug("enabled module")
	}

	appState.Logger.
		WithField("action", "startup").
		Debug("completed registering modules")

	return nil
}

func initModules(ctx context.Context, appState *state.State) error {
	storageProvider, err := modulestorage.NewRepo(
		appState.ServerConfig.Config.Persistence.DataPath, appState.Logger)
	if err != nil {
		return errors.Wrap(err, "init storage provider")
	}

	// TODO: gh-1481 don't pass entire appState in, but only what's needed. Probably only
	// config?
	moduleParams := moduletools.NewInitParams(storageProvider, appState,
		appState.ServerConfig.Config, appState.Logger)

	appState.Logger.
		WithField("action", "startup").
		Debug("start initializing modules")
	if err := appState.Modules.Init(ctx, moduleParams, appState.Logger); err != nil {
		return errors.Wrap(err, "init modules")
	}

	appState.Logger.
		WithField("action", "startup").
		Debug("finished initializing modules")

	return nil
}

type clientWithAuth struct {
	r         http.RoundTripper
	basicAuth cluster.BasicAuth
}

func (c clientWithAuth) RoundTrip(r *http.Request) (*http.Response, error) {
	r.SetBasicAuth(c.basicAuth.Username, c.basicAuth.Password)
	return c.r.RoundTrip(r)
}

func reasonableHttpClient(authConfig cluster.AuthConfig) *http.Client {
	t := &http.Transport{
		Proxy: http.ProxyFromEnvironment,
		DialContext: (&net.Dialer{
			Timeout:   30 * time.Second,
			KeepAlive: 120 * time.Second,
		}).DialContext,
		MaxIdleConnsPerHost:   100,
		MaxIdleConns:          100,
		IdleConnTimeout:       90 * time.Second,
		TLSHandshakeTimeout:   10 * time.Second,
		ExpectContinueTimeout: 1 * time.Second,
	}
	if authConfig.BasicAuth.Enabled() {
		return &http.Client{Transport: clientWithAuth{r: t, basicAuth: authConfig.BasicAuth}}
	}
	return &http.Client{Transport: t}
}

func setupGoProfiling(config config.Config, logger logrus.FieldLogger) {
	if config.Profiling.Disabled {
		return
	}

	functionsToIgnoreInProfiling := []string{
		"raft",
		"http2",
		"memberlist",
		"selectgo", // various tickers
		"cluster",
		"rest",
		"signal_recv",
		"backgroundRead",
		"SetupGoProfiling",
		"serve",
		"Serve",
		"batchWorker",
	}
	http.DefaultServeMux.Handle("/debug/fgprof", fgprof.Handler(functionsToIgnoreInProfiling...))
	enterrors.GoWrapper(func() {
		portNumber := config.Profiling.Port
		if portNumber == 0 {
			fmt.Println(http.ListenAndServe(":6060", nil))
		} else {
			http.ListenAndServe(fmt.Sprintf(":%d", portNumber), nil)
		}
	}, logger)

	if config.Profiling.BlockProfileRate > 0 {
		goruntime.SetBlockProfileRate(config.Profiling.BlockProfileRate)
	}

	if config.Profiling.MutexProfileFraction > 0 {
		goruntime.SetMutexProfileFraction(config.Profiling.MutexProfileFraction)
	}
}

func ParseVersionFromSwaggerSpec() string {
	spec := struct {
		Info struct {
			Version string `json:"version"`
		} `json:"info"`
	}{}

	err := json.Unmarshal(SwaggerJSON, &spec)
	if err != nil {
		panic(err)
	}

	return spec.Info.Version
}

func limitResources(appState *state.State) {
	if os.Getenv("LIMIT_RESOURCES") == "true" {
		appState.Logger.Info("Limiting resources:  memory: 80%, cores: all but one")
		if os.Getenv("GOMAXPROCS") == "" {
			// Fetch the number of cores from the cgroups cpuset
			// and parse it into an int
			cores, err := getCores()
			if err == nil {
				appState.Logger.WithField("cores", cores).
					Warn("GOMAXPROCS not set, and unable to read from cgroups, setting to number of cores")
				goruntime.GOMAXPROCS(cores)
			} else {
				cores = goruntime.NumCPU() - 1
				if cores > 0 {
					appState.Logger.WithField("cores", cores).
						Warnf("Unable to read from cgroups: %v, setting to max cores to: %v", err, cores)
					goruntime.GOMAXPROCS(cores)
				}
			}
		}

		limit, err := memlimit.SetGoMemLimit(0.8)
		if err != nil {
			appState.Logger.WithError(err).Warnf("Unable to set memory limit from cgroups: %v", err)
			// Set memory limit to 90% of the available memory
			limit := int64(float64(memory.TotalMemory()) * 0.8)
			debug.SetMemoryLimit(limit)
			appState.Logger.WithField("limit", limit).Info("Set memory limit based on available memory")
		} else {
			appState.Logger.WithField("limit", limit).Info("Set memory limit")
		}
	} else {
		appState.Logger.Info("No resource limits set, weaviate will use all available memory and CPU. " +
			"To limit resources, set LIMIT_RESOURCES=true")
	}
}

func telemetryEnabled(state *state.State) bool {
	return !state.ServerConfig.Config.DisableTelemetry
}

type membership struct {
	*cluster.State
	raft *rCluster.Service
}

func (m membership) LeaderID() string {
	_, id := m.raft.LeaderWithID()
	return id
}<|MERGE_RESOLUTION|>--- conflicted
+++ resolved
@@ -187,13 +187,7 @@
 }
 
 func MakeAppState(ctx context.Context, options *swag.CommandLineOptionsGroup) *state.State {
-<<<<<<< HEAD
-	appState := startupRoutine(ctx, options)
-
 	build.Version = ParseVersionFromSwaggerSpec() // Version is always static and loaded from swagger spec.
-=======
-	build.Version = parseVersionFromSwaggerSpec() // Version is always static and loaded from swagger spec.
->>>>>>> ec9ea2cf
 
 	// config.ServerVersion is deprecated: It's there to be backward compatible
 	// use build.Version instead.
