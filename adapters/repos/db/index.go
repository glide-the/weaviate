--- conflicted
+++ resolved
@@ -1721,11 +1721,7 @@
 }
 
 func (i *Index) deleteObject(ctx context.Context, id strfmt.UUID,
-<<<<<<< HEAD
-	replProps *additional.ReplicationProperties, tenant string, schemaVersion uint64,
-=======
-	deletionTime time.Time, replProps *additional.ReplicationProperties, tenant string,
->>>>>>> f62158e2
+	deletionTime time.Time, replProps *additional.ReplicationProperties, tenant string, schemaVersion uint64,
 ) error {
 	if err := i.validateMultiTenancy(tenant); err != nil {
 		return err
@@ -1741,17 +1737,12 @@
 			replProps = defaultConsistency()
 		}
 		cl := replica.ConsistencyLevel(replProps.ConsistencyLevel)
-<<<<<<< HEAD
-		if err := i.replicator.DeleteObject(ctx, shardName, id, cl, schemaVersion); err != nil {
-=======
-		if err := i.replicator.DeleteObject(ctx, shardName, id, deletionTime, cl); err != nil {
->>>>>>> f62158e2
+		if err := i.replicator.DeleteObject(ctx, shardName, id, deletionTime, cl, schemaVersion); err != nil {
 			return fmt.Errorf("replicate deletion: shard=%q %w", shardName, err)
 		}
 		return nil
 	}
 
-<<<<<<< HEAD
 	// no replication, remote shard (or local not yet inited)
 	shard, release, err := i.GetShard(ctx, shardName)
 	if err != nil {
@@ -1759,12 +1750,7 @@
 	}
 
 	if shard == nil {
-		if err := i.remote.DeleteObject(ctx, shardName, id, schemaVersion); err != nil {
-=======
-	// no replication, remote shard
-	if i.localShard(shardName) == nil {
-		if err := i.remote.DeleteObject(ctx, shardName, id, deletionTime); err != nil {
->>>>>>> f62158e2
+		if err := i.remote.DeleteObject(ctx, shardName, id, deletionTime, schemaVersion); err != nil {
 			return fmt.Errorf("delete remote object: shard=%q: %w", shardName, err)
 		}
 		return nil
@@ -1774,26 +1760,15 @@
 	// no replication, local shard
 	i.backupMutex.RLock()
 	defer i.backupMutex.RUnlock()
-<<<<<<< HEAD
-	if err = shard.DeleteObject(ctx, id); err != nil {
-=======
-	err = errShardNotFound
-	if shard := i.localShard(shardName); shard != nil {
-		err = shard.DeleteObject(ctx, id, deletionTime)
-	}
-	if err != nil {
->>>>>>> f62158e2
+
+	if err = shard.DeleteObject(ctx, id, deletionTime); err != nil {
 		return fmt.Errorf("delete local object: shard=%q: %w", shardName, err)
 	}
 	return nil
 }
 
 func (i *Index) IncomingDeleteObject(ctx context.Context, shardName string,
-<<<<<<< HEAD
-	id strfmt.UUID, schemaVersion uint64,
-=======
-	id strfmt.UUID, deletionTime time.Time,
->>>>>>> f62158e2
+	id strfmt.UUID, deletionTime time.Time, schemaVersion uint64,
 ) error {
 	i.backupMutex.RLock()
 	defer i.backupMutex.RUnlock()
@@ -1802,13 +1777,9 @@
 	if err != nil {
 		return err
 	}
-<<<<<<< HEAD
 	defer release()
 
-	return shard.DeleteObject(ctx, id)
-=======
 	return shard.DeleteObject(ctx, id, deletionTime)
->>>>>>> f62158e2
 }
 
 func (i *Index) getClass() *models.Class {
@@ -2392,11 +2363,7 @@
 }
 
 func (i *Index) batchDeleteObjects(ctx context.Context, shardUUIDs map[string][]strfmt.UUID,
-<<<<<<< HEAD
-	dryRun bool, replProps *additional.ReplicationProperties, schemaVersion uint64,
-=======
-	deletionTime time.Time, dryRun bool, replProps *additional.ReplicationProperties,
->>>>>>> f62158e2
+	deletionTime time.Time, dryRun bool, replProps *additional.ReplicationProperties, schemaVersion uint64,
 ) (objects.BatchSimpleObjects, error) {
 	before := time.Now()
 	defer i.metrics.BatchDelete(before, "delete_from_shards_total")
@@ -2420,35 +2387,22 @@
 
 			var objs objects.BatchSimpleObjects
 			if i.replicationEnabled() {
-<<<<<<< HEAD
-				objs = i.replicator.DeleteObjects(ctx, shardName, uuids,
+				objs = i.replicator.DeleteObjects(ctx, shardName, uuids, deletionTime,
 					dryRun, replica.ConsistencyLevel(replProps.ConsistencyLevel), schemaVersion)
 			} else {
 				shard, release, err := i.GetShard(ctx, shardName)
 				if err != nil {
 					objs = objects.BatchSimpleObjects{
 						objects.BatchSimpleObject{Err: err},
-=======
-				objs = i.replicator.DeleteObjects(ctx, shardName, uuids, deletionTime,
-					dryRun, replica.ConsistencyLevel(replProps.ConsistencyLevel))
-			} else if i.localShard(shardName) == nil {
-				objs = i.remote.DeleteObjectBatch(ctx, shardName, uuids, deletionTime, dryRun)
-			} else {
-				i.backupMutex.RLockGuard(func() error {
-					if shard := i.localShard(shardName); shard != nil {
-						objs = shard.DeleteObjectBatch(ctx, uuids, deletionTime, dryRun)
-					} else {
-						objs = objects.BatchSimpleObjects{objects.BatchSimpleObject{Err: errShardNotFound}}
->>>>>>> f62158e2
 					}
 				} else if shard != nil {
 					i.backupMutex.RLockGuard(func() error {
 						defer release()
-						objs = shard.DeleteObjectBatch(ctx, uuids, dryRun)
+						objs = shard.DeleteObjectBatch(ctx, uuids, deletionTime, dryRun)
 						return nil
 					})
 				} else {
-					objs = i.remote.DeleteObjectBatch(ctx, shardName, uuids, dryRun, schemaVersion)
+					objs = i.remote.DeleteObjectBatch(ctx, shardName, uuids, deletionTime, dryRun, schemaVersion)
 				}
 			}
 
@@ -2469,11 +2423,7 @@
 }
 
 func (i *Index) IncomingDeleteObjectBatch(ctx context.Context, shardName string,
-<<<<<<< HEAD
-	uuids []strfmt.UUID, dryRun bool, schemaVersion uint64,
-=======
-	uuids []strfmt.UUID, deletionTime time.Time, dryRun bool,
->>>>>>> f62158e2
+	uuids []strfmt.UUID, deletionTime time.Time, dryRun bool, schemaVersion uint64,
 ) objects.BatchSimpleObjects {
 	i.backupMutex.RLock()
 	defer i.backupMutex.RUnlock()
