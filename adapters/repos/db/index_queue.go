//                           _       _
// __      _____  __ ___   ___  __ _| |_ ___
// \ \ /\ / / _ \/ _` \ \ / / |/ _` | __/ _ \
//  \ V  V /  __/ (_| |\ V /| | (_| | ||  __/
//   \_/\_/ \___|\__,_| \_/ |_|\__,_|\__\___|
//
//  Copyright © 2016 - 2024 Weaviate B.V. All rights reserved.
//
//  CONTACT: hello@weaviate.io
//

package db

import (
	"container/list"
	"context"
	"encoding/binary"
	"math"
	"os"
	"runtime"
	"strconv"
	"sync"
	"sync/atomic"
	"time"

	entcfg "github.com/weaviate/weaviate/entities/config"
	enterrors "github.com/weaviate/weaviate/entities/errors"
	"github.com/weaviate/weaviate/usecases/monitoring"

	"github.com/pkg/errors"
	"github.com/sirupsen/logrus"
	"github.com/weaviate/weaviate/adapters/repos/db/helpers"
	"github.com/weaviate/weaviate/adapters/repos/db/indexcheckpoint"
	"github.com/weaviate/weaviate/adapters/repos/db/priorityqueue"
	"github.com/weaviate/weaviate/adapters/repos/db/vector/hnsw/distancer"
	"github.com/weaviate/weaviate/entities/storagestate"
	"github.com/weaviate/weaviate/entities/storobj"
)

// IndexQueue is an in-memory queue of vectors to index.
// It batches vectors together before sending them to the indexing workers.
// It is safe to use concurrently.
type IndexQueue struct {
	Shard        shardStatusUpdater
	Index        batchIndexer
	className    string
	shardID      string
	targetVector string

	IndexQueueOptions

	// indexCh is the channel used to send vectors to the shared indexing workers.
	indexCh chan job

	// context used to close pending tasks
	// if canceled, prevents new vectors from being added to the queue.
	ctx      context.Context
	cancelFn context.CancelFunc

	// tracks the background workers
	wg sync.WaitGroup

	// queue of not-yet-indexed vectors
	queue *vectorQueue

	pqMaxPool *pqMaxPool

	Checkpoints *indexcheckpoint.Checkpoints

	paused atomic.Bool

	metrics *IndexQueueMetrics

	// tracks the jobs that are currently being processed
	jobWg sync.WaitGroup

	// tracks the last time vectors were added to the queue
	lastPushed atomic.Pointer[time.Time]

	// tracks the dimensions of the vectors in the queue
	dims atomic.Int32
}

type vectorDescriptor struct {
	id     uint64
	vector []float32
}

type IndexQueueOptions struct {
	// BatchSize is the number of vectors to batch together
	// before sending them to the indexing worker.
	BatchSize int

	// IndexInterval is the maximum time to wait before sending
	// the pending vectors to the indexing worker.
	IndexInterval time.Duration

	// Max time a vector can stay in the queue before being indexed.
	StaleTimeout time.Duration

	// Logger is the logger used by the queue.
	Logger logrus.FieldLogger

	// Maximum number of vectors to use for brute force search
	// when vectors are not indexed.
	BruteForceSearchLimit int

	// Maximum number of chunks to send to the workers in a single tick.
	MaxChunksPerTick int

	// Enable throttling of the indexing process.
	Throttle bool
}

type batchIndexer interface {
	AddBatch(ctx context.Context, id []uint64, vector [][]float32) error
	SearchByVector(vector []float32, k int, allowList helpers.AllowList) ([]uint64, []float32, error)
	SearchByVectorDistance(vector []float32, dist float32,
		maxLimit int64, allow helpers.AllowList) ([]uint64, []float32, error)
	DistanceBetweenVectors(x, y []float32) (float32, bool, error)
	ContainsNode(id uint64) bool
	Delete(id ...uint64) error
	DistancerProvider() distancer.Provider
	AlreadyIndexed() uint64
	ValidateBeforeInsert(vector []float32) error
}

type upgradableIndexer interface {
	Upgraded() bool
	Upgrade(callback func()) error
	ShouldUpgrade() (bool, int)
}

type shardStatusUpdater interface {
	compareAndSwapStatus(old, new string) (storagestate.Status, error)
	Name() string
}

func NewIndexQueue(
	className string,
	shardID string,
	targetVector string,
	shard shardStatusUpdater,
	index batchIndexer,
	centralJobQueue chan job,
	checkpoints *indexcheckpoint.Checkpoints,
	opts IndexQueueOptions,
	promMetrics *monitoring.PrometheusMetrics,
) (*IndexQueue, error) {
	if opts.Logger == nil {
		opts.Logger = logrus.New()
	}
	opts.Logger = opts.Logger.
		WithField("component", "index_queue").
		WithField("shard_id", shardID)

	if opts.BatchSize == 0 {
		opts.BatchSize = 1000
	}
	if v, _ := strconv.Atoi(os.Getenv("ASYNC_BATCH_SIZE")); v > 0 {
		opts.BatchSize = v
	}

	if opts.IndexInterval == 0 {
		opts.IndexInterval = 1 * time.Second
	}
	if v, _ := time.ParseDuration(os.Getenv("ASYNC_INDEX_INTERVAL")); v > 0 {
		opts.IndexInterval = v
	}

	if opts.BruteForceSearchLimit == 0 {
		opts.BruteForceSearchLimit = 100_000
	}

	if opts.StaleTimeout == 0 {
		opts.StaleTimeout = 30 * time.Second
	}

	if opts.MaxChunksPerTick == 0 {
		opts.MaxChunksPerTick = runtime.GOMAXPROCS(0) - 1
	}
	if v, _ := strconv.Atoi(os.Getenv("ASYNC_MAX_CHUNKS_PER_TICK")); v > 0 {
		opts.MaxChunksPerTick = v
	}
	if entcfg.Enabled(os.Getenv("ASYNC_THROTTLING")) {
		opts.Throttle = true
	}

	q := IndexQueue{
		className:         className,
		shardID:           shardID,
		targetVector:      targetVector,
		IndexQueueOptions: opts,
		Shard:             shard,
		Index:             index,
		indexCh:           centralJobQueue,
		pqMaxPool:         newPqMaxPool(0),
		Checkpoints:       checkpoints,
		metrics:           NewIndexQueueMetrics(opts.Logger, promMetrics, className, shard.Name(), targetVector),
	}

	q.queue = newVectorQueue(&q)

	q.ctx, q.cancelFn = context.WithCancel(context.Background())

	if !asyncEnabled() {
		return &q, nil
	}

	q.wg.Add(1)
	f := func() {
		defer q.wg.Done()

		q.indexer()
	}
	enterrors.GoWrapper(f, q.Logger)

	return &q, nil
}

// Close immediately closes the queue and waits for workers to finish their current tasks.
// Any pending vectors are discarded.
func (q *IndexQueue) Close() error {
	if q == nil {
		// queue was never initialized, possibly because of a failed shard
		// initialization. No op.
		return nil
	}

	// check if the queue is closed
	if q.ctx.Err() != nil {
		return nil
	}

	// prevent new jobs from being added
	q.cancelFn()

	q.wg.Wait()

	// wait for the workers to finish their current tasks
	q.jobWg.Wait()

	q.Logger.Debug("index queue closed")

	return nil
}

// Reset the queue with the given VectorIndex.
// - discard any pending vectors
// - reset the checkpoint to 0
// Requires the queue to be paused.
func (q *IndexQueue) ResetWith(v batchIndexer) error {
	if !q.paused.Load() {
		return errors.New("index queue must be paused to reset")
	}

	q.Index = v
	err := q.Checkpoints.Update(q.shardID, q.targetVector, 0)
	if err != nil {
		return errors.Wrap(err, "update checkpoint")
	}

	q.lastPushed.Store(nil)
	q.dims.Store(0)
	q.queue.Reset()
	return nil
}

// Push adds a list of vectors to the queue.
func (q *IndexQueue) Push(ctx context.Context, vectors ...vectorDescriptor) error {
	if ctx.Err() != nil {
		return ctx.Err()
	}
	if q.ctx.Err() != nil {
		return errors.New("index queue closed")
	}

	now := time.Now()
	defer q.metrics.Push(now, len(vectors))

	q.lastPushed.Store(&now)

	// ensure the vector length is the same
	for i := range vectors {
		if len(vectors[i].vector) == 0 {
			return errors.Errorf("vector is empty")
		}

		// delegate the validation to the index
		err := q.Index.ValidateBeforeInsert(vectors[i].vector)
		if err != nil {
			return errors.WithStack(err)
		}

		// if the index is still empty, ensure the first batch is consistent
		// by keeping track of the dimensions of the vectors.
		if q.dims.CompareAndSwap(0, int32(len(vectors[i].vector))) {
			continue
		}

		if q.dims.Load() != int32(len(vectors[i].vector)) {
			return errors.Errorf("inconsistent vector lengths: %d != %d", len(vectors[i].vector), q.dims.Load())
		}
	}

	q.queue.Add(vectors)
	return nil
}

// Size returns the number of vectors waiting to be indexed.
func (q *IndexQueue) Size() int64 {
	var count int64
	q.queue.fullChunks.Lock()
	e := q.queue.fullChunks.list.Front()
	for e != nil {
		c := e.Value.(*chunk)
		count += int64(c.cursor)

		e = e.Next()
	}
	q.queue.fullChunks.Unlock()

	q.queue.curBatch.Lock()
	if q.queue.curBatch.c != nil {
		count += int64(q.queue.curBatch.c.cursor)
	}
	q.queue.curBatch.Unlock()

	q.metrics.Size(count)
	return count
}

// Delete marks the given vectors as deleted.
// This method can be called even if the async indexing is disabled.
func (q *IndexQueue) Delete(ids ...uint64) error {
	if !asyncEnabled() {
		return q.Index.Delete(ids...)
	}
	start := time.Now()
	defer q.metrics.Delete(start, len(ids))

	remaining := make([]uint64, 0, len(ids))
	indexed := make([]uint64, 0, len(ids))

	for _, id := range ids {
		if q.Index.ContainsNode(id) {
			indexed = append(indexed, id)

			// is it already marked as deleted in the queue?
			if q.queue.IsDeleted(id) {
				q.queue.ResetDeleted(id)
			}

			continue
		}

		remaining = append(remaining, id)
	}

	err := q.Index.Delete(indexed...)
	if err != nil {
		return errors.Wrap(err, "delete node from index")
	}

	q.queue.Delete(remaining)

	return nil
}

// PreloadShard goes through the LSM store from the last checkpoint
// and enqueues any unindexed vector.
func (q *IndexQueue) PreloadShard(shard ShardLike) error {
	if !asyncEnabled() {
		return nil
	}

	// load non-indexed vectors and add them to the queue
	checkpoint, exists, err := q.Checkpoints.Get(q.shardID, q.targetVector)
	if err != nil {
		return errors.Wrap(err, "get last indexed id")
	}
	if !exists {
		return nil
	}

	start := time.Now()

	maxDocID := shard.Counter().Get()

	var counter int

	defer func() {
		q.metrics.Preload(start, counter)
	}()

	ctx := context.Background()

	buf := make([]byte, 8)
	for i := checkpoint; i < maxDocID; i++ {
		binary.LittleEndian.PutUint64(buf, i)

		v, err := shard.Store().Bucket(helpers.ObjectsBucketLSM).GetBySecondary(0, buf)
		if err != nil {
			return errors.Wrap(err, "get last indexed object")
		}
		if v == nil {
			continue
		}
		obj, err := storobj.FromBinary(v)
		if err != nil {
			return errors.Wrap(err, "unmarshal last indexed object")
		}
		id := obj.DocID
		if q.targetVector == "" {
			if shard.VectorIndex().ContainsNode(id) {
				continue
			}
			if len(obj.Vector) == 0 {
				continue
			}
		} else {
			if shard.VectorIndexes() == nil {
				return errors.Errorf("vector index doesn't exist for target vector %s", q.targetVector)
			}
			vectorIndex, ok := shard.VectorIndexes()[q.targetVector]
			if !ok {
				return errors.Errorf("vector index doesn't exist for target vector %s", q.targetVector)
			}
			if vectorIndex.ContainsNode(id) {
				continue
			}
			if len(obj.Vectors) == 0 {
				continue
			}
		}
		counter++

		var vector []float32
		if q.targetVector == "" {
			vector = obj.Vector
		} else {
			if len(obj.Vectors) > 0 {
				vector = obj.Vectors[q.targetVector]
			}
		}
		desc := vectorDescriptor{
			id:     id,
			vector: vector,
		}
		err = q.Push(ctx, desc)
		if err != nil {
			return err
		}
	}

	q.Logger.
		WithField("checkpoint", checkpoint).
		WithField("last_stored_id", maxDocID).
		WithField("count", counter).
		WithField("took", time.Since(start)).
		WithField("shard_id", q.shardID).
		WithField("target_vector", q.targetVector).
		Info("enqueued vectors from last indexed checkpoint")

	return nil
}

// Drop removes all persisted data related to the queue.
// It closes the queue if not already.
// It does not remove the index.
// It should be called only when the index is dropped.
func (q *IndexQueue) Drop() error {
	_ = q.Close()

	if q.Checkpoints != nil {
		return q.Checkpoints.Delete(q.shardID, q.targetVector)
	}

	q.Logger.Debug("index queue dropped")

	return nil
}

func (q *IndexQueue) indexer() {
	t := time.NewTicker(q.IndexInterval)

	maxPerTick := q.MaxChunksPerTick

	for {
		select {
		case <-t.C:
			if q.paused.Load() {
				continue
			}

			if q.checkCompressionSettings() {
				continue
			}

			if q.Size() == 0 {
				_, _ = q.Shard.compareAndSwapStatus(storagestate.StatusIndexing.String(), storagestate.StatusReady.String())
				continue
			}

			status, err := q.Shard.compareAndSwapStatus(storagestate.StatusReady.String(), storagestate.StatusIndexing.String())
			if status != storagestate.StatusIndexing || err != nil {
				q.Logger.WithField("status", status).WithError(err).Warn("failed to set shard status to 'indexing', trying again in " + q.IndexInterval.String())
				continue
			}

			lastPushed := q.lastPushed.Load()
			var vectorsSent int64
			if !q.Throttle || lastPushed == nil || time.Since(*lastPushed) > time.Second {
				// send at most maxPerTick chunks at a time, without waiting for them to be indexed
				vectorsSent = q.pushToWorkers(maxPerTick, false)
			} else {
				// send only one batch at a time and wait for it to be indexed
				// to avoid competing for resources with the inverted index.
				// This ensures the resources are used for storing / queueing vectors in priority.
				vectorsSent = q.pushToWorkers(1, true)
			}

			q.logStats(vectorsSent)
		case <-q.ctx.Done():
			// stop the ticker
			t.Stop()
			return
		}
	}
}

func (q *IndexQueue) pushToWorkers(max int, wait bool) int64 {
	chunks := q.queue.dequeue(max)
	if len(chunks) == 0 {
		return 0
	}

	var minID uint64
	var count int64

	for i := range chunks {
		c := chunks[i]
		ids := make([]uint64, 0, c.cursor)
		vectors := make([][]float32, 0, c.cursor)
		var deleted []uint64

		for j := range c.data[:c.cursor] {
			if minID == 0 || c.data[j].id < minID {
				minID = c.data[j].id
			}

			if q.queue.IsDeleted(c.data[j].id) {
				deleted = append(deleted, c.data[j].id)
			} else {
				ids = append(ids, c.data[j].id)
				vectors = append(vectors, c.data[j].vector)
			}
		}

		if len(ids) == 0 {
			q.Logger.Debug("all vectors in the chunk are deleted. skipping")
			continue
		}

		q.jobWg.Add(1)

		count += int64(len(ids))

		select {
		case <-q.ctx.Done():
			q.jobWg.Done()
			return count
		case q.indexCh <- job{
			indexer: q.Index,
			ctx:     q.ctx,
			ids:     ids,
			vectors: vectors,
			done:    q.jobWg.Done,
		}:
			q.queue.ResetDeleted(deleted...)
		}
	}

	q.queue.persistCheckpoint(minID)

	if wait {
		q.jobWg.Wait()
	}

	return count
}

func (q *IndexQueue) logStats(vectorsSent int64) {
	q.metrics.VectorsDequeued(vectorsSent)

	qSize := q.Size()
	q.Logger.
		WithField("queue_size", qSize).
		WithField("vectors_sent", vectorsSent).
		Debug("queue stats")
}

// SearchByVector performs the search through the index first, then uses brute force to
// query unindexed vectors.
func (q *IndexQueue) SearchByVector(vector []float32, k int, allowList helpers.AllowList) ([]uint64, []float32, error) {
	return q.search(vector, -1, k, allowList)
}

// SearchByVectorDistance performs the search through the index first, then uses brute force to
// query unindexed vectors.
func (q *IndexQueue) SearchByVectorDistance(vector []float32, dist float32, maxLimit int64, allowList helpers.AllowList) ([]uint64, []float32, error) {
	return q.search(vector, dist, int(maxLimit), allowList)
}

func (q *IndexQueue) search(vector []float32, dist float32, maxLimit int, allowList helpers.AllowList) ([]uint64, []float32, error) {
	start := time.Now()
	defer q.metrics.Search(start)

	var indexedResults []uint64
	var distances []float32
	var err error
	if dist == -1 {
		indexedResults, distances, err = q.Index.SearchByVector(vector, maxLimit, allowList)
	} else {
		indexedResults, distances, err = q.Index.SearchByVectorDistance(vector, dist, int64(maxLimit), allowList)
	}
	if err != nil {
		return nil, nil, err
	}

	if !asyncEnabled() {
		return indexedResults, distances, nil
	}

	if q.Index.DistancerProvider().Type() == "cosine-dot" {
		// cosine-dot requires normalized vectors, as the dot product and cosine
		// similarity are only identical if the vector is normalized
		vector = distancer.Normalize(vector)
	}

	var results *priorityqueue.Queue[any]
	var seen map[uint64]struct{}

	err = q.queue.Iterate(allowList, func(objects []vectorDescriptor) error {
		if results == nil {
			results = q.pqMaxPool.GetMax(maxLimit)
			seen = make(map[uint64]struct{}, len(indexedResults))
			for i := range indexedResults {
				seen[indexedResults[i]] = struct{}{}
				results.Insert(indexedResults[i], distances[i])
			}
		}

		return q.bruteForce(vector, objects, maxLimit, results, allowList, dist, seen)
	})
	if results != nil {
		defer q.pqMaxPool.Put(results)
	}
	if err != nil {
		return nil, nil, err
	}
	if results == nil {
		return indexedResults, distances, nil
	}

	ids := make([]uint64, results.Len())
	dists := make([]float32, results.Len())

	i := results.Len() - 1
	for results.Len() > 0 {
		element := results.Pop()
		ids[i] = element.ID
		dists[i] = element.Dist
		i--
	}

	return ids, dists, nil
}

func (q *IndexQueue) checkCompressionSettings() bool {
	ci, ok := q.Index.(upgradableIndexer)
	if !ok {
		return false
	}

	shouldUpgrade, shouldUpgradeAt := ci.ShouldUpgrade()
	if !shouldUpgrade || ci.Upgraded() {
		return false
	}

<<<<<<< HEAD
	if q.Index.AlreadyIndexed() >= uint64(shouldUpgradeAt) {
		q.pauseIndexing()
		err := ci.Upgrade(q.resumeIndexing)
=======
	if q.Index.AlreadyIndexed() > uint64(shouldUpgradeAt) {
		q.PauseIndexing()
		err := ci.Upgrade(q.ResumeIndexing)
>>>>>>> 5368be6d
		if err != nil {
			q.Logger.WithError(err).Error("failed to upgrade")
		}

		return true
	}

	return false
}

// pause indexing and wait for the workers to finish their current tasks
// related to this queue.
func (q *IndexQueue) PauseIndexing() {
	if !q.paused.CompareAndSwap(false, true) {
		q.Logger.Warn("attempted to pause indexing, but it is already paused")
		return
	}
	q.Logger.Debug("pausing indexing, waiting for the current tasks to finish")
	q.jobWg.Wait()
	q.Logger.Debug("indexing paused")
	q.metrics.Paused()
}

// resume indexing
func (q *IndexQueue) ResumeIndexing() {
	if !q.paused.CompareAndSwap(true, false) {
		q.Logger.Warn("attempted to resume indexing, but it is already running")
		return
	}
	q.Logger.Debug("indexing resumed")
	q.metrics.Resumed()
}

func (q *IndexQueue) bruteForce(vector []float32, snapshot []vectorDescriptor, k int,
	results *priorityqueue.Queue[any], allowList helpers.AllowList,
	maxDistance float32, seen map[uint64]struct{},
) error {
	for i := range snapshot {
		// skip indexed data
		if _, ok := seen[snapshot[i].id]; ok {
			continue
		}

		// skip filtered data
		if allowList != nil && !allowList.Contains(snapshot[i].id) {
			continue
		}

		v := snapshot[i].vector
		if q.Index.DistancerProvider().Type() == "cosine-dot" {
			// cosine-dot requires normalized vectors, as the dot product and cosine
			// similarity are only identical if the vector is normalized
			v = distancer.Normalize(v)
		}

		dist, _, err := q.Index.DistanceBetweenVectors(vector, v)
		if err != nil {
			return err
		}

		// skip vectors that are too far away
		if maxDistance > 0 && dist > maxDistance {
			continue
		}

		if k < 0 || results.Len() < k || dist < results.Top().Dist {
			results.Insert(snapshot[i].id, dist)
			if k > 0 {
				for results.Len() > k {
					results.Pop()
				}
			}
		}
	}
	return nil
}

type pqMaxPool struct {
	pool *sync.Pool
}

func newPqMaxPool(defaultCap int) *pqMaxPool {
	return &pqMaxPool{
		pool: &sync.Pool{
			New: func() interface{} {
				return priorityqueue.NewMax[any](defaultCap)
			},
		},
	}
}

func (pqh *pqMaxPool) GetMax(capacity int) *priorityqueue.Queue[any] {
	pq := pqh.pool.Get().(*priorityqueue.Queue[any])
	if pq.Cap() < capacity {
		pq.ResetCap(capacity)
	} else {
		pq.Reset()
	}

	return pq
}

func (pqh *pqMaxPool) Put(pq *priorityqueue.Queue[any]) {
	pqh.pool.Put(pq)
}

type vectorQueue struct {
	IndexQueue *IndexQueue
	curBatch   struct {
		sync.Mutex

		c *chunk
	}
	fullChunks struct {
		sync.Mutex

		list *list.List
	}
	deleted struct {
		sync.RWMutex

		m map[uint64]struct{}
	}
}

func newVectorQueue(iq *IndexQueue) *vectorQueue {
	q := vectorQueue{
		IndexQueue: iq,
	}

	q.fullChunks.list = list.New()
	q.deleted.m = make(map[uint64]struct{})

	return &q
}

func (q *vectorQueue) getBuffer() []vectorDescriptor {
	return make([]vectorDescriptor, q.IndexQueue.BatchSize)
}

func (q *vectorQueue) getFreeChunk() *chunk {
	c := chunk{
		data: q.getBuffer(),
	}
	return &c
}

func (q *vectorQueue) Add(vectors []vectorDescriptor) {
	var full []*chunk

	q.curBatch.Lock()
	f := q.ensureHasSpace()
	if f != nil {
		full = append(full, f)
	}

	for len(vectors) != 0 {
		curBatch := q.curBatch.c
		n := copy(curBatch.data[curBatch.cursor:], vectors)
		curBatch.cursor += n

		vectors = vectors[n:]

		f := q.ensureHasSpace()
		if f != nil {
			full = append(full, f)
		}
	}
	q.curBatch.Unlock()

	if len(full) > 0 {
		q.fullChunks.Lock()
		for i := range full {
			q.fullChunks.list.PushBack(full[i])
		}
		q.fullChunks.Unlock()
	}
}

func (q *vectorQueue) ensureHasSpace() *chunk {
	if q.curBatch.c == nil {
		q.curBatch.c = q.getFreeChunk()
	}

	if q.curBatch.c.cursor == 0 {
		now := time.Now()
		q.curBatch.c.createdAt = &now
	}

	if q.curBatch.c.cursor < q.IndexQueue.BatchSize {
		return nil
	}

	c := q.curBatch.c
	q.curBatch.c = q.getFreeChunk()
	now := time.Now()
	q.curBatch.c.createdAt = &now
	return c
}

func (q *vectorQueue) dequeue(max int) []*chunk {
	if max <= 0 {
		max = math.MaxInt64
	}

	q.fullChunks.Lock()
	var chunks []*chunk
	e := q.fullChunks.list.Front()
	count := 0
	for e != nil && count < max {
		next := e.Next()
		c := q.fullChunks.list.Remove(e).(*chunk)
		chunks = append(chunks, c)
		count++

		e = next
	}
	q.fullChunks.Unlock()

	if count < max {
		q.curBatch.Lock()
		if q.curBatch.c != nil && time.Since(*q.curBatch.c.createdAt) > q.IndexQueue.StaleTimeout && q.curBatch.c.cursor > 0 {
			q.IndexQueue.metrics.Stale()
			chunks = append(chunks, q.curBatch.c)
			q.curBatch.c = nil
		}
		q.curBatch.Unlock()
	}

	return chunks
}

// persistCheckpoint update the on-disk checkpoint that tracks the last indexed id
// optimistically. It is not guaranteed to be accurate but it is guaranteed to be lower
// than any vector in the queue.
// To calculate the checkpoint, we use the lowest id in the current batch
// minus the number of vectors in the queue (delta), which is capped at 10k vectors.
// The calculation looks like this:
// checkpoint = min(ids) - max(queueSize, 10_000)
func (q *vectorQueue) persistCheckpoint(minID uint64) {
	q.fullChunks.Lock()
	cl := q.fullChunks.list.Len()
	q.fullChunks.Unlock()

	delta := uint64(cl * q.IndexQueue.BatchSize)
	// cap the delta to 10k vectors
	if delta > 10_000 {
		delta = 10_000
	}
	var checkpoint uint64
	if minID > delta {
		checkpoint = minID - delta
	} else {
		checkpoint = 0
	}

	err := q.IndexQueue.Checkpoints.Update(q.IndexQueue.shardID, q.IndexQueue.targetVector, checkpoint)
	if err != nil {
		q.IndexQueue.Logger.WithError(err).Error("update checkpoint")
	}
}

// Iterate through all chunks in the queue and call the given function.
// Deleted vectors are skipped, and if an allowlist is provided, only vectors
// in the allowlist are returned.
func (q *vectorQueue) Iterate(allowlist helpers.AllowList, fn func(objects []vectorDescriptor) error) error {
	buf := q.getBuffer()

	var count int

	// since chunks can get released concurrently,
	// we first get the pointers to all chunks.
	// then iterate over them.
	// This will not give us the latest data, but
	// will prevent us from losing access to the rest
	// of the linked list if an intermediate chunk is released.
	var elems []*list.Element
	q.fullChunks.Lock()
	e := q.fullChunks.list.Front()
	for e != nil {
		elems = append(elems, e)
		e = e.Next()
	}
	q.fullChunks.Unlock()

	for i := 0; i < len(elems); i++ {
		// we need to lock the list to prevent the chunk from being released
		q.fullChunks.Lock()
		c := elems[i].Value.(*chunk)
		if c.data == nil {
			// the chunk was released in the meantime,
			// skip it
			q.fullChunks.Unlock()
			continue
		}

		buf = buf[:0]
		for i := 0; i < c.cursor; i++ {
			if allowlist != nil && !allowlist.Contains(c.data[i].id) {
				continue
			}

			if q.IsDeleted(c.data[i].id) {
				continue
			}

			buf = append(buf, c.data[i])
			count++
			if count >= q.IndexQueue.BruteForceSearchLimit {
				break
			}
		}
		q.fullChunks.Unlock()

		if len(buf) == 0 {
			continue
		}

		err := fn(buf)
		if err != nil {
			return err
		}

		if count >= q.IndexQueue.BruteForceSearchLimit {
			break
		}
	}

	if count >= q.IndexQueue.BruteForceSearchLimit {
		return nil
	}

	buf = buf[:0]
	q.curBatch.Lock()
	if q.curBatch.c != nil {
		for i := 0; i < q.curBatch.c.cursor; i++ {
			c := q.curBatch.c

			if allowlist != nil && !allowlist.Contains(c.data[i].id) {
				continue
			}

			if q.IsDeleted(c.data[i].id) {
				continue
			}

			buf = append(buf, c.data[i])
			count++

			if count >= q.IndexQueue.BruteForceSearchLimit {
				break
			}
		}
	}
	q.curBatch.Unlock()

	if len(buf) == 0 {
		return nil
	}

	err := fn(buf)
	if err != nil {
		return err
	}

	return nil
}

func (q *vectorQueue) Delete(ids []uint64) {
	q.deleted.Lock()
	for _, id := range ids {
		q.deleted.m[id] = struct{}{}
	}
	q.deleted.Unlock()
}

func (q *vectorQueue) IsDeleted(id uint64) bool {
	q.deleted.RLock()
	_, ok := q.deleted.m[id]
	q.deleted.RUnlock()
	return ok
}

func (q *vectorQueue) ResetDeleted(ids ...uint64) {
	q.deleted.Lock()
	for _, id := range ids {
		delete(q.deleted.m, id)
	}
	q.deleted.Unlock()
}

func (q *vectorQueue) Reset() {
	q.fullChunks.Lock()
	q.fullChunks.list = list.New()
	q.fullChunks.Unlock()

	q.curBatch.Lock()
	if q.curBatch.c != nil {
		q.curBatch.c = nil
	}
	q.curBatch.Unlock()

	q.deleted.Lock()
	q.deleted.m = make(map[uint64]struct{})
	q.deleted.Unlock()
}

type chunk struct {
	cursor    int
	data      []vectorDescriptor
	createdAt *time.Time
}<|MERGE_RESOLUTION|>--- conflicted
+++ resolved
@@ -688,15 +688,9 @@
 		return false
 	}
 
-<<<<<<< HEAD
-	if q.Index.AlreadyIndexed() >= uint64(shouldUpgradeAt) {
-		q.pauseIndexing()
-		err := ci.Upgrade(q.resumeIndexing)
-=======
 	if q.Index.AlreadyIndexed() > uint64(shouldUpgradeAt) {
 		q.PauseIndexing()
 		err := ci.Upgrade(q.ResumeIndexing)
->>>>>>> 5368be6d
 		if err != nil {
 			q.Logger.WithError(err).Error("failed to upgrade")
 		}
