//                           _       _
// __      _____  __ ___   ___  __ _| |_ ___
// \ \ /\ / / _ \/ _` \ \ / / |/ _` | __/ _ \
//  \ V  V /  __/ (_| |\ V /| | (_| | ||  __/
//   \_/\_/ \___|\__,_| \_/ |_|\__,_|\__\___|
//
//  Copyright © 2016 - 2024 Weaviate B.V. All rights reserved.
//
//  CONTACT: hello@weaviate.io
//

package inverted

import (
	"context"
	"fmt"
	"math"
	"runtime/debug"
	"strconv"
	"strings"

	"github.com/weaviate/weaviate/entities/additional"
	enterrors "github.com/weaviate/weaviate/entities/errors"

	"github.com/pkg/errors"
	"github.com/sirupsen/logrus"
	"github.com/weaviate/sroar"
	"github.com/weaviate/weaviate/adapters/repos/db/helpers"
	"github.com/weaviate/weaviate/adapters/repos/db/inverted/stopwords"
	"github.com/weaviate/weaviate/adapters/repos/db/inverted/terms"
	"github.com/weaviate/weaviate/adapters/repos/db/lsmkv"
	"github.com/weaviate/weaviate/adapters/repos/db/priorityqueue"
	"github.com/weaviate/weaviate/adapters/repos/db/propertyspecific"
	"github.com/weaviate/weaviate/entities/inverted"
	"github.com/weaviate/weaviate/entities/models"
	"github.com/weaviate/weaviate/entities/schema"
	"github.com/weaviate/weaviate/entities/searchparams"
	"github.com/weaviate/weaviate/entities/storobj"
)

type BM25Searcher struct {
	config         schema.BM25Config
	store          *lsmkv.Store
	getClass       func(string) *models.Class
	classSearcher  ClassSearcher // to allow recursive searches on ref-props
	propIndices    propertyspecific.Indices
	propLenTracker propLengthRetriever
	logger         logrus.FieldLogger
	shardVersion   uint16
}

type propLengthRetriever interface {
	PropertyMean(prop string) (float32, error)
}

type termListRequest struct {
	term               string
	termId             int
	duplicateTextBoost int
	propertyNames      []string
	propertyBoosts     map[string]float32
}

func NewBM25Searcher(config schema.BM25Config, store *lsmkv.Store,
	getClass func(string) *models.Class, propIndices propertyspecific.Indices,
	classSearcher ClassSearcher, propLenTracker propLengthRetriever,
	logger logrus.FieldLogger, shardVersion uint16,
) *BM25Searcher {
	return &BM25Searcher{
		config:         config,
		store:          store,
		getClass:       getClass,
		propIndices:    propIndices,
		classSearcher:  classSearcher,
		propLenTracker: propLenTracker,
		logger:         logger.WithField("action", "bm25_search"),
		shardVersion:   shardVersion,
	}
}

func (b *BM25Searcher) BM25F(ctx context.Context, filterDocIds helpers.AllowList,
	className schema.ClassName, limit int, keywordRanking searchparams.KeywordRanking, additional additional.Properties,
) ([]*storobj.Object, []float32, error) {
	// WEAVIATE-471 - If a property is not searchable, return an error
	for _, property := range keywordRanking.Properties {
		if !PropertyHasSearchableIndex(b.getClass(className.String()), property) {
			return nil, nil, inverted.NewMissingSearchableIndexError(property)
		}
	}

	class := b.getClass(className.String())
	if class == nil {
		return nil, nil, fmt.Errorf("could not find class %s in schema", className)
	}

	objs, scores, err := b.wand(ctx, filterDocIds, class, keywordRanking, limit, additional)
	if err != nil {
		return nil, nil, errors.Wrap(err, "wand")
	}

	return objs, scores, nil
}

func (b *BM25Searcher) GetPropertyLengthTracker() *JsonShardMetaData {
	return b.propLenTracker.(*JsonShardMetaData)
}

func (b *BM25Searcher) wand(
	ctx context.Context, filterDocIds helpers.AllowList, class *models.Class, params searchparams.KeywordRanking, limit int, additional additional.Properties,
) ([]*storobj.Object, []float32, error) {
	N := float64(b.store.Bucket(helpers.ObjectsBucketLSM).Count())

	var stopWordDetector *stopwords.Detector
	if class.InvertedIndexConfig != nil && class.InvertedIndexConfig.Stopwords != nil {
		var err error
		stopWordDetector, err = stopwords.NewDetectorFromConfig(*(class.InvertedIndexConfig.Stopwords))
		if err != nil {
			return nil, nil, err
		}
	}

	// There are currently cases, for different tokenization:
	// word, lowercase, whitespace and field.
	// Query is tokenized and respective properties are then searched for the search terms,
	// results at the end are combined using WAND

	queryTermsByTokenization := map[string][]string{}
	duplicateBoostsByTokenization := map[string][]int{}
	propNamesByTokenization := map[string][]string{}
	propertyBoosts := make(map[string]float32, len(params.Properties))

	for _, tokenization := range helpers.Tokenizations {
		queryTerms, dupBoosts := helpers.TokenizeAndCountDuplicates(tokenization, params.Query)
		queryTermsByTokenization[tokenization] = queryTerms
		duplicateBoostsByTokenization[tokenization] = dupBoosts

		// stopword filtering for word tokenization
		if tokenization == models.PropertyTokenizationWord {
			queryTerms, dupBoosts = b.removeStopwordsFromQueryTerms(queryTermsByTokenization[tokenization],
				duplicateBoostsByTokenization[tokenization], stopWordDetector)
			queryTermsByTokenization[tokenization] = queryTerms
			duplicateBoostsByTokenization[tokenization] = dupBoosts
		}

		propNamesByTokenization[tokenization] = make([]string, 0)
	}

	averagePropLength := 0.
	for _, propertyWithBoost := range params.Properties {
		property := propertyWithBoost
		propBoost := 1
		if strings.Contains(propertyWithBoost, "^") {
			property = strings.Split(propertyWithBoost, "^")[0]
			boostStr := strings.Split(propertyWithBoost, "^")[1]
			propBoost, _ = strconv.Atoi(boostStr)
		}
		propertyBoosts[property] = float32(propBoost)

		propMean, err := b.GetPropertyLengthTracker().PropertyMean(property)
		if err != nil {
			return nil, nil, err
		}
		averagePropLength += float64(propMean)

		prop, err := schema.GetPropertyByName(class, property)
		if err != nil {
			return nil, nil, err
		}

		switch dt, _ := schema.AsPrimitive(prop.DataType); dt {
		case schema.DataTypeText, schema.DataTypeTextArray:
			if _, exists := propNamesByTokenization[prop.Tokenization]; !exists {
				return nil, nil, fmt.Errorf("cannot handle tokenization '%v' of property '%s'",
					prop.Tokenization, prop.Name)
			}
			propNamesByTokenization[prop.Tokenization] = append(propNamesByTokenization[prop.Tokenization], property)
		default:
			return nil, nil, fmt.Errorf("cannot handle datatype '%v' of property '%s'", dt, prop.Name)
		}
	}

	averagePropLength = averagePropLength / float64(len(params.Properties))

	// 100 is a reasonable expected capacity for the total number of terms to query.
	allRequests := make([]termListRequest, 0, 100)

	for _, tokenization := range helpers.Tokenizations {
		propNames := propNamesByTokenization[tokenization]
		if len(propNames) > 0 {
			queryTerms, duplicateBoosts := helpers.TokenizeAndCountDuplicates(tokenization, params.Query)

			// stopword filtering for word tokenization
			if tokenization == models.PropertyTokenizationWord {
				queryTerms, duplicateBoosts = b.removeStopwordsFromQueryTerms(
					queryTerms, duplicateBoosts, stopWordDetector)
			}
			for queryTermIndex, queryTerm := range queryTerms {
				allRequests = append(allRequests, termListRequest{
					term:               queryTerm,
					termId:             len(allRequests),
					duplicateTextBoost: duplicateBoosts[queryTermIndex],
					propertyNames:      propNames,
					propertyBoosts:     propertyBoosts,
				})
			}
		}
	}

	results := make([]*terms.Term, len(allRequests))

	eg := enterrors.NewErrorGroupWrapper(b.logger)
	eg.SetLimit(_NUMCPU)

	for _, request := range allRequests {
		term := request.term
		termId := request.termId
		propNames := request.propertyNames
		duplicateBoost := request.duplicateTextBoost

		eg.Go(func() (err error) {
			defer func() {
				p := recover()
				if p != nil {
					b.logger.
						WithField("query_term", term).
						WithField("prop_names", propNames).
						WithField("has_filter", filterDocIds != nil).
						Errorf("panic: %v", p)
					debug.PrintStack()
					err = fmt.Errorf("an internal error occurred during BM25 search")
				}
			}()

			termResult, termErr := b.createTerm(N, filterDocIds, term, termId, propNames, propertyBoosts, duplicateBoost, ctx)
			if termErr != nil {
				err = termErr
				return
			}
			results[termId] = termResult
			return
		})
	}

	if err := eg.Wait(); err != nil {
		return nil, nil, err
	}
	// all results. Sum up the length of the results from all terms to get an upper bound of how many results there are
	if limit == 0 {
		for _, res := range results {
			if res != nil {
				limit += len(res.Data)
			}
		}
	}

	resultsNonNil := make([]*terms.Term, 0, len(results))
	for _, res := range results {
		if res != nil {
			resultsNonNil = append(resultsNonNil, res)
		}
	}

	combinedTerms := &terms.Terms{
		T:     resultsNonNil,
		Count: len(allRequests),
	}

	topKHeap := b.getTopKHeap(limit, combinedTerms, averagePropLength, params.AdditionalExplanations)
	return b.getTopKObjects(topKHeap, params.AdditionalExplanations, allRequests, additional)
}

func (b *BM25Searcher) removeStopwordsFromQueryTerms(queryTerms []string,
	duplicateBoost []int, detector *stopwords.Detector,
) ([]string, []int) {
	if detector == nil || len(queryTerms) == 0 {
		return queryTerms, duplicateBoost
	}

	i := 0
WordLoop:
	for {
		if i == len(queryTerms) {
			return queryTerms, duplicateBoost
		}
		queryTerm := queryTerms[i]
		if detector.IsStopword(queryTerm) {
			queryTerms[i] = queryTerms[len(queryTerms)-1]
			queryTerms = queryTerms[:len(queryTerms)-1]
			duplicateBoost[i] = duplicateBoost[len(duplicateBoost)-1]
			duplicateBoost = duplicateBoost[:len(duplicateBoost)-1]

			continue WordLoop
		}

		i++
	}
}

<<<<<<< HEAD
func (b *BM25Searcher) getTopKObjects(topKHeap *priorityqueue.Queue[[]*terms.DocPointerWithScore], additionalExplanations bool, allRequests []termListRequest, additional additional.Properties,
=======
func (b *BM25Searcher) getTopKObjects(topKHeap *priorityqueue.Queue[[]*terms.DocPointerWithScore], additionalExplanations bool,
	allRequests []termListRequest, additional additional.Properties,
>>>>>>> d7a6c362
) ([]*storobj.Object, []float32, error) {
	objectsBucket := b.store.Bucket(helpers.ObjectsBucketLSM)
	scores := make([]float32, 0, topKHeap.Len())
	ids := make([]uint64, 0, topKHeap.Len())
	explanations := make([][]*terms.DocPointerWithScore, 0, topKHeap.Len())
	for topKHeap.Len() > 0 {
		res := topKHeap.Pop()
		ids = append(ids, res.ID)
		scores = append(scores, res.Dist)
		explanations = append(explanations, res.Value)
	}

<<<<<<< HEAD
	objs, err := storobj.ObjectsByDocID(objectsBucket, ids, additional, b.logger)
=======
	objs, err := storobj.ObjectsByDocID(objectsBucket, ids, additional)
>>>>>>> d7a6c362
	if err != nil {
		return objs, nil, errors.Errorf("objects loading")
	}

	// handle case that an object was removed
	if len(objs) != len(scores) {
		idsTmp := make([]uint64, len(objs))
		j := 0
		for i := range scores {
			if j >= len(objs) {
				break
			}
			if objs[j].DocID != ids[i] {
				continue
			}
			scores[j] = scores[i]
			idsTmp[j] = ids[i]
			j++
		}
		scores = scores[:j]
	}

	if additionalExplanations {
		for k := range objs {
			// add score explanation
			if objs[k].AdditionalProperties() == nil {
				objs[k].Object.Additional = make(map[string]interface{})
			}
			for j, result := range explanations[k] {
				if result == nil {
					continue
				}
				queryTerm := allRequests[j].term
				objs[k].Object.Additional["BM25F_"+queryTerm+"_frequency"] = result.Frequency
				objs[k].Object.Additional["BM25F_"+queryTerm+"_propLength"] = result.PropLength
			}
		}
	}

	return objs, scores, nil
}

func (b *BM25Searcher) getTopKHeap(limit int, results *terms.Terms, averagePropLength float64, additionalExplanations bool,
) *priorityqueue.Queue[[]*terms.DocPointerWithScore] {
	topKHeap := priorityqueue.NewMin[[]*terms.DocPointerWithScore](limit)
	worstDist := float64(-10000) // tf score can be negative
	results.FullSort()
	for {
		if results.CompletelyExhausted() || results.Pivot(worstDist) {
			return topKHeap
		}

		id, score, additional := results.ScoreNext(averagePropLength, b.config, additionalExplanations)

		if topKHeap.Len() < limit || topKHeap.Top().Dist < float32(score) {
			topKHeap.InsertWithValue(id, float32(score), additional)
			for topKHeap.Len() > limit {
				topKHeap.Pop()
			}
			// only update the worst distance when the queue is full, otherwise results can be missing if the first
			// entry that is checked already has a very high score
			if topKHeap.Len() >= limit {
				worstDist = float64(topKHeap.Top().Dist)
			}
		}
	}
}

func (b *BM25Searcher) createTerm(N float64, filterDocIds helpers.AllowList, query string, queryTermIndex int, propertyNames []string, propertyBoosts map[string]float32, duplicateTextBoost int, ctx context.Context) (*terms.Term, error) {
	termResult := &terms.Term{
		QueryTerm:      query,
		QueryTermIndex: queryTermIndex,
	}

	var filteredDocIDs *sroar.Bitmap
	var filteredDocIDsThread []*sroar.Bitmap
	if filterDocIds != nil {
		filteredDocIDs = sroar.NewBitmap() // to build the global n if there is a filter
		filteredDocIDsThread = make([]*sroar.Bitmap, len(propertyNames))
	}

	eg := enterrors.NewErrorGroupWrapper(b.logger)
	eg.SetLimit(_NUMCPU)

	allMsAndProps := make([][]terms.DocPointerWithScore, len(propertyNames))
	for i, propName := range propertyNames {
		i := i
		propName := propName

		eg.Go(
			func() error {
				bucket := b.store.Bucket(helpers.BucketSearchableFromPropNameLSM(propName))
				if bucket == nil {
					return fmt.Errorf("could not find bucket for property %v", propName)
				}
				preM, err := bucket.DocPointerWithScoreList(ctx, []byte(query), propertyBoosts[propName])
				if err != nil {
					return err
				}

				var m []terms.DocPointerWithScore
				if filterDocIds != nil {
					if filteredDocIDsThread[i] == nil {
						filteredDocIDsThread[i] = sroar.NewBitmap()
					}
					m = make([]terms.DocPointerWithScore, 0, len(preM))
					for _, val := range preM {
						docID := val.Id
						if filterDocIds.Contains(docID) {
							m = append(m, val)
						} else {
							filteredDocIDsThread[i].Set(docID)
						}
					}
				} else {
					m = preM
				}

				allMsAndProps[i] = m
				return nil
			},
		)
	}
	if err := eg.Wait(); err != nil {
		return termResult, err
	}

	if filterDocIds != nil {
		for _, docIDs := range filteredDocIDsThread {
			if docIDs != nil {
				filteredDocIDs.Or(docIDs)
			}
		}
	}

	largestN := 0
	// remove empty results from allMsAndProps
	nonEmptyMsAndProps := make([][]terms.DocPointerWithScore, 0, len(allMsAndProps))
	for _, m := range allMsAndProps {
		if len(m) > 0 {
			nonEmptyMsAndProps = append(nonEmptyMsAndProps, m)
		}
		if len(m) > largestN {
			largestN = len(m)
		}
	}
	allMsAndProps = nonEmptyMsAndProps

	if len(nonEmptyMsAndProps) == 0 {
		return nil, nil
	}

	if len(nonEmptyMsAndProps) == 1 {
		termResult.Data = allMsAndProps[0]
		n := float64(len(termResult.Data))
		if filterDocIds != nil {
			n += float64(filteredDocIDs.GetCardinality())
		}
		termResult.Idf = math.Log(float64(1)+(N-float64(n)+0.5)/(float64(n)+0.5)) * float64(duplicateTextBoost)
		termResult.PosPointer = 0
		termResult.IdPointer = termResult.Data[0].Id
		return termResult, nil
	}
	indices := make([]int, len(allMsAndProps))
	var docMapPairs []terms.DocPointerWithScore = nil

	// The indices are needed to combining the results of different properties
	// They were previously used to keep track of additional explanations TF and prop len,
	// but this is now done when adding terms to the heap in the getTopKHeap function
	var docMapPairsIndices map[uint64]int = nil
	for {
		i := -1
		minId := uint64(0)
		for ti, mAndProps := range allMsAndProps {
			if indices[ti] >= len(mAndProps) {
				continue
			}
			ki := mAndProps[indices[ti]].Id
			if i == -1 || ki < minId {
				i = ti
				minId = ki
			}
		}

		if i == -1 {
			break
		}

		m := allMsAndProps[i]
		k := indices[i]
		val := m[indices[i]]

		indices[i]++

		// only create maps/slices if we know how many entries there are
		if docMapPairs == nil {
			docMapPairs = make([]terms.DocPointerWithScore, 0, largestN)
			docMapPairsIndices = make(map[uint64]int, largestN)

			docMapPairs = append(docMapPairs, val)
			docMapPairsIndices[val.Id] = k
		} else {
			key := val.Id
			ind, ok := docMapPairsIndices[key]
			if ok {
				if ind >= len(docMapPairs) {
					// the index is not valid anymore, but the key is still in the map
					b.logger.Warnf("Skipping pair in BM25: Index %d is out of range for key %d, length %d.", ind, key, len(docMapPairs))
					continue
				}
				if ind < len(docMapPairs) && docMapPairs[ind].Id != key {
					b.logger.Warnf("Skipping pair in BM25: id at %d in doc map pairs, %d, differs from current key, %d", ind, docMapPairs[ind].Id, key)
					continue
				}

				docMapPairs[ind].PropLength += val.PropLength
				docMapPairs[ind].Frequency += val.Frequency
			} else {
				docMapPairs = append(docMapPairs, val)
				docMapPairsIndices[val.Id] = len(docMapPairs) - 1 // current last entry
			}

		}
	}
	if docMapPairs == nil {
		return nil, nil
	}
	termResult.Data = docMapPairs

	n := float64(len(docMapPairs))
	if filterDocIds != nil {
		n += float64(filteredDocIDs.GetCardinality())
	}
	termResult.Idf = math.Log(float64(1)+(N-n+0.5)/(n+0.5)) * float64(duplicateTextBoost)

	// catch special case where there are no results and would panic termResult.data[0].id
	// related to #4125
	if len(termResult.Data) == 0 {
		return nil, nil
	}

	termResult.PosPointer = 0
	termResult.IdPointer = termResult.Data[0].Id
	return termResult, nil
}

func PropertyHasSearchableIndex(class *models.Class, tentativePropertyName string) bool {
	if class == nil {
		return false
	}

	propertyName := strings.Split(tentativePropertyName, "^")[0]
	p, err := schema.GetPropertyByName(class, propertyName)
	if err != nil {
		return false
	}
	return HasSearchableIndex(p)
}<|MERGE_RESOLUTION|>--- conflicted
+++ resolved
@@ -296,12 +296,8 @@
 	}
 }
 
-<<<<<<< HEAD
-func (b *BM25Searcher) getTopKObjects(topKHeap *priorityqueue.Queue[[]*terms.DocPointerWithScore], additionalExplanations bool, allRequests []termListRequest, additional additional.Properties,
-=======
 func (b *BM25Searcher) getTopKObjects(topKHeap *priorityqueue.Queue[[]*terms.DocPointerWithScore], additionalExplanations bool,
 	allRequests []termListRequest, additional additional.Properties,
->>>>>>> d7a6c362
 ) ([]*storobj.Object, []float32, error) {
 	objectsBucket := b.store.Bucket(helpers.ObjectsBucketLSM)
 	scores := make([]float32, 0, topKHeap.Len())
@@ -314,11 +310,7 @@
 		explanations = append(explanations, res.Value)
 	}
 
-<<<<<<< HEAD
 	objs, err := storobj.ObjectsByDocID(objectsBucket, ids, additional, b.logger)
-=======
-	objs, err := storobj.ObjectsByDocID(objectsBucket, ids, additional)
->>>>>>> d7a6c362
 	if err != nil {
 		return objs, nil, errors.Errorf("objects loading")
 	}
