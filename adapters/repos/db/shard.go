--- conflicted
+++ resolved
@@ -254,10 +254,6 @@
 	indexCheckpoints *indexcheckpoint.Checkpoints,
 ) (_ *Shard, err error) {
 	before := time.Now()
-<<<<<<< HEAD
-	var err error
-=======
->>>>>>> b4b4fa63
 
 	s := &Shard{
 		index:       index,
