//                           _       _
// __      _____  __ ___   ___  __ _| |_ ___
// \ \ /\ / / _ \/ _` \ \ / / |/ _` | __/ _ \
//  \ V  V /  __/ (_| |\ V /| | (_| | ||  __/
//   \_/\_/ \___|\__,_| \_/ |_|\__,_|\__\___|
//
//  Copyright © 2016 - 2024 Weaviate B.V. All rights reserved.
//
//  CONTACT: hello@weaviate.io
//

package db

import (
	"context"
	"fmt"
	"time"

	"github.com/go-openapi/strfmt"
	"github.com/google/uuid"
	"github.com/weaviate/weaviate/adapters/repos/db/helpers"
	"github.com/weaviate/weaviate/adapters/repos/db/lsmkv"
	"github.com/weaviate/weaviate/entities/storobj"
)

<<<<<<< HEAD
func (s *Shard) DeleteObject(ctx context.Context, id strfmt.UUID) error {
	if err := s.isReadOnly(); err != nil {
		return err
=======
func (s *Shard) DeleteObject(ctx context.Context, id strfmt.UUID, deletionTime time.Time) error {
	if s.isReadOnly() {
		return storagestate.ErrStatusReadOnly
>>>>>>> f62158e2
	}

	idBytes, err := uuid.MustParse(id.String()).MarshalBinary()
	if err != nil {
		return err
	}

	var docID uint64
	bucket := s.store.Bucket(helpers.ObjectsBucketLSM)
	existing, err := bucket.Get([]byte(idBytes))
	if err != nil {
		return fmt.Errorf("unexpected error on previous lookup: %w", err)
	}

	if existing == nil {
		// nothing to do
		return nil
	}

	// we need the doc ID so we can clean up inverted indices currently
	// pointing to this object
	docID, err = storobj.DocIDFromBinary(existing)
	if err != nil {
		return fmt.Errorf("get existing doc id from object binary: %w", err)
	}

	if deletionTime.IsZero() {
		err = bucket.Delete(idBytes)
	} else {
		err = bucket.DeleteWith(idBytes, deletionTime)
	}
	if err != nil {
		return fmt.Errorf("delete object from bucket: %w", err)
	}

	err = s.cleanupInvertedIndexOnDelete(existing, docID)
	if err != nil {
		return fmt.Errorf("delete object from bucket: %w", err)
	}

	if err = s.store.WriteWALs(); err != nil {
		return fmt.Errorf("flush all buffered WALs: %w", err)
	}

	if s.hasTargetVectors() {
		for targetVector, queue := range s.queues {
			if err = queue.Delete(docID); err != nil {
				return fmt.Errorf("delete from vector index of vector %q: %w", targetVector, err)
			}
		}
		for targetVector, vectorIndex := range s.VectorIndexes() {
			if err = vectorIndex.Flush(); err != nil {
				return fmt.Errorf("flush all vector index buffered WALs of vector %q: %w", targetVector, err)
			}
		}
	} else {
		if err = s.queue.Delete(docID); err != nil {
			return fmt.Errorf("delete from vector index: %w", err)
		}
		if err = s.vectorIndex.Flush(); err != nil {
			return fmt.Errorf("flush all vector index buffered WALs: %w", err)
		}
	}

	return nil
}

func (s *Shard) canDeleteOne(ctx context.Context, id strfmt.UUID) (bucket *lsmkv.Bucket, obj, uid []byte, docID uint64, err error) {
	if uid, err = parseBytesUUID(id); err != nil {
		return nil, nil, uid, 0, err
	}

	bucket = s.store.Bucket(helpers.ObjectsBucketLSM)
	existing, err := bucket.Get(uid)
	if err != nil {
		return nil, nil, uid, 0, fmt.Errorf("get previous object: %w", err)
	}

	if existing == nil {
		return bucket, nil, uid, 0, nil
	}

	// we need the doc ID so we can clean up inverted indices currently
	// pointing to this object
	docID, err = storobj.DocIDFromBinary(existing)
	if err != nil {
		return bucket, nil, uid, 0, fmt.Errorf("get existing doc id from object binary: %w", err)
	}
	return bucket, existing, uid, docID, nil
}

func (s *Shard) deleteOne(ctx context.Context, bucket *lsmkv.Bucket, obj, idBytes []byte, docID uint64, deletionTime time.Time) error {
	if obj == nil || bucket == nil {
		return nil
	}

	var err error

	if deletionTime.IsZero() {
		err = bucket.Delete(idBytes)
	} else {
		err = bucket.DeleteWith(idBytes, deletionTime)
	}
	if err != nil {
		return fmt.Errorf("delete object from bucket: %w", err)
	}

	err = s.cleanupInvertedIndexOnDelete(obj, docID)
	if err != nil {
		return fmt.Errorf("delete object from bucket: %w", err)
	}

	if err = s.store.WriteWALs(); err != nil {
		return fmt.Errorf("flush all buffered WALs: %w", err)
	}

	if s.hasTargetVectors() {
		for targetVector, queue := range s.queues {
			if err = queue.Delete(docID); err != nil {
				return fmt.Errorf("delete from vector index of vector %q: %w", targetVector, err)
			}
		}
		for targetVector, vectorIndex := range s.vectorIndexes {
			if err = vectorIndex.Flush(); err != nil {
				return fmt.Errorf("flush all vector index buffered WALs of vector %q: %w", targetVector, err)
			}
		}
	} else {
		if err = s.queue.Delete(docID); err != nil {
			return fmt.Errorf("delete from vector index: %w", err)
		}
		if err = s.vectorIndex.Flush(); err != nil {
			return fmt.Errorf("flush all vector index buffered WALs: %w", err)
		}
	}

	return nil
}

func (s *Shard) cleanupInvertedIndexOnDelete(previous []byte, docID uint64) error {
	previousObject, err := storobj.FromBinary(previous)
	if err != nil {
		return fmt.Errorf("unmarshal previous object: %w", err)
	}

	previousProps, previousNilProps, err := s.AnalyzeObject(previousObject)
	if err != nil {
		return fmt.Errorf("analyze previous object: %w", err)
	}

	if err = s.subtractPropLengths(previousProps); err != nil {
		return fmt.Errorf("subtract prop lengths: %w", err)
	}

	err = s.deleteFromInvertedIndicesLSM(previousProps, previousNilProps, docID)
	if err != nil {
		return fmt.Errorf("put inverted indices props: %w", err)
	}

	if s.index.Config.TrackVectorDimensions {
		if s.hasTargetVectors() {
			for vecName, vec := range previousObject.Vectors {
				if err = s.removeDimensionsForVecLSM(len(vec), docID, vecName); err != nil {
					return fmt.Errorf("track dimensions of '%s' (delete): %w", vecName, err)
				}
			}
		} else {
			if err = s.removeDimensionsLSM(len(previousObject.Vector), docID); err != nil {
				return fmt.Errorf("track dimensions (delete): %w", err)
			}
		}
	}

	return nil
}<|MERGE_RESOLUTION|>--- conflicted
+++ resolved
@@ -23,15 +23,9 @@
 	"github.com/weaviate/weaviate/entities/storobj"
 )
 
-<<<<<<< HEAD
-func (s *Shard) DeleteObject(ctx context.Context, id strfmt.UUID) error {
+func (s *Shard) DeleteObject(ctx context.Context, id strfmt.UUID, deletionTime time.Time) error {
 	if err := s.isReadOnly(); err != nil {
 		return err
-=======
-func (s *Shard) DeleteObject(ctx context.Context, id strfmt.UUID, deletionTime time.Time) error {
-	if s.isReadOnly() {
-		return storagestate.ErrStatusReadOnly
->>>>>>> f62158e2
 	}
 
 	idBytes, err := uuid.MustParse(id.String()).MarshalBinary()
