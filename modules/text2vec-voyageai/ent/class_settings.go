--- conflicted
+++ resolved
@@ -25,6 +25,7 @@
 	DefaultVectorizeClassName    = true
 	DefaultPropertyIndexed       = true
 	DefaultVectorizePropertyName = false
+	LowerCaseInput               = false
 )
 
 var (
@@ -47,13 +48,8 @@
 	cfg moduletools.ClassConfig
 }
 
-<<<<<<< HEAD
-func NewClassSettings(cfg moduletools.ClassConfig) *classSettings {
-	return &classSettings{cfg: cfg, BaseClassSettings: *basesettings.NewBaseClassSettings(cfg, false)}
-=======
 func NewClassSettings(cfg moduletools.ClassConfig) classSettings {
-	return classSettings{cfg: cfg, BaseClassSettings: *basesettings.NewBaseClassSettings(cfg)}
->>>>>>> 91e0db30
+	return classSettings{cfg: cfg, BaseClassSettings: *basesettings.NewBaseClassSettings(cfg, LowerCaseInput)}
 }
 
 func (cs classSettings) Model() string {
