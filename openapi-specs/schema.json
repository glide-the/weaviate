--- conflicted
+++ resolved
@@ -1622,11 +1622,7 @@
     },
     "description": "Cloud-native, modular vector search engine",
     "title": "Weaviate",
-<<<<<<< HEAD
-    "version": "1.17.4"
-=======
     "version": "1.18.0-alpha.0"
->>>>>>> 82d58b4b
   },
   "parameters": {
     "CommonOffsetParameterQuery": {
