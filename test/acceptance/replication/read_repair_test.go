//                           _       _
// __      _____  __ ___   ___  __ _| |_ ___
// \ \ /\ / / _ \/ _` \ \ / / |/ _` | __/ _ \
//  \ V  V /  __/ (_| |\ V /| | (_| | ||  __/
//   \_/\_/ \___|\__,_| \_/ |_|\__,_|\__\___|
//
//  Copyright © 2016 - 2024 Weaviate B.V. All rights reserved.
//
//  CONTACT: hello@weaviate.io
//

package replication

import (
	"context"
	"fmt"
	"testing"
	"time"

	"github.com/stretchr/testify/require"
	"github.com/weaviate/weaviate/entities/models"
	"github.com/weaviate/weaviate/test/docker"
	"github.com/weaviate/weaviate/test/helper"
	"github.com/weaviate/weaviate/test/helper/sample-schema/articles"
	"github.com/weaviate/weaviate/usecases/replica"
)

func readRepair(t *testing.T) {
	ctx, cancel := context.WithTimeout(context.Background(), 5*time.Minute)
	defer cancel()

	compose, err := docker.New().
		With3NodeCluster().
		WithText2VecContextionary().
		Start(ctx)
	require.Nil(t, err)
	defer func() {
		if err := compose.Terminate(ctx); err != nil {
			t.Fatalf("failed to terminate test containers: %s", err.Error())
		}
	}()

	helper.SetupClient(compose.ContainerURI(1))
	paragraphClass := articles.ParagraphsClass()
	articleClass := articles.ArticlesClass()

	t.Run("CreateSchema", func(t *testing.T) {
		paragraphClass.ReplicationConfig = &models.ReplicationConfig{
			Factor: 3,
		}
		paragraphClass.Vectorizer = "text2vec-contextionary"
		helper.CreateClass(t, paragraphClass)
		articleClass.ReplicationConfig = &models.ReplicationConfig{
			Factor: 3,
		}
		helper.CreateClass(t, articleClass)
	})

	time.Sleep(time.Second) // remove once eventual consistency has been addressed

	t.Run("InsertParagraphs/Node-1", func(t *testing.T) {
		batch := make([]*models.Object, len(paragraphIDs))
		for i, id := range paragraphIDs {
			batch[i] = articles.NewParagraph().
				WithID(id).
				WithContents(fmt.Sprintf("paragraph#%d", i)).
				Object()
		}
		createObjects(t, compose.ContainerURI(1), batch)
	})

	t.Run("InsertArticles/Node-3", func(t *testing.T) {
		batch := make([]*models.Object, len(articleIDs))
		for i, id := range articleIDs {
			batch[i] = articles.NewArticle().
				WithID(id).
				WithTitle(fmt.Sprintf("Article#%d", i)).
				Object()
		}
		createObjects(t, compose.ContainerURI(3), batch)
	})

	t.Run("StopNode-3", func(t *testing.T) {
		stopNodeAt(ctx, t, compose, 3)
	})

	repairObj := models.Object{
		ID:    "e5390693-5a22-44b8-997d-2a213aaf5884",
		Class: "Paragraph",
		Properties: map[string]interface{}{
			"contents": "a new paragraph",
		},
	}
	t.Run("AddObjectToNode-1", func(t *testing.T) {
		createObjectCL(t, compose.ContainerURI(1), &repairObj, replica.One)
	})

	t.Run("RestartNode-3", func(t *testing.T) {
		startNodeAt(ctx, t, compose, 3)
		time.Sleep(time.Second)
	})

<<<<<<< HEAD
	t.Run("TriggerRepairQuorumOnNode-3", func(t *testing.T) {
		resp, err := getObjectCL(t, compose.ContainerURI(3),
			repairObj.Class, repairObj.ID, replica.Quorum)
=======
	t.Run("require new object read repair was made", func(t *testing.T) {
		stopNode(ctx, t, compose, compose.GetWeaviate().Name())
		time.Sleep(10 * time.Second)

		resp, err := getObjectCL(t, compose.GetWeaviateNode2().URI(),
			repairObj.Class, repairObj.ID, replica.One)
>>>>>>> f62158e2
		require.Nil(t, err)
		require.Equal(t, repairObj.ID, resp.ID)
		require.Equal(t, repairObj.Class, resp.Class)
		require.EqualValues(t, repairObj.Properties, resp.Properties)
		require.EqualValues(t, repairObj.Vector, resp.Vector)
	})

	t.Run("StopNode-3", func(t *testing.T) {
		stopNodeAt(ctx, t, compose, 3)
	})

	replaceObj := repairObj
	replaceObj.Properties = map[string]interface{}{
		"contents": "this paragraph was replaced",
	}

	t.Run("ReplaceObjectOneOnNode2", func(t *testing.T) {
		updateObjectCL(t, compose.ContainerURI(2), &replaceObj, replica.One)
	})

	t.Run("RestartNode-3", func(t *testing.T) {
		startNodeAt(ctx, t, compose, 3)
	})

	t.Run("TriggerRepairAllOnNode1", func(t *testing.T) {
		exists, err := objectExistsCL(t, compose.ContainerURI(1),
			replaceObj.Class, replaceObj.ID, replica.All)
		require.Nil(t, err)
		require.True(t, exists)
	})

<<<<<<< HEAD
	t.Run("UpdatedObjectRepairedOnNode-3", func(t *testing.T) {
		exists, err := objectExistsCL(t, compose.ContainerURI(3),
=======
	t.Run("require updated object read repair was made", func(t *testing.T) {
		stopNode(ctx, t, compose, compose.GetWeaviateNode2().Name())
		time.Sleep(10 * time.Second)

		exists, err := objectExistsCL(t, compose.GetWeaviate().URI(),
>>>>>>> f62158e2
			replaceObj.Class, replaceObj.ID, replica.One)
		require.Nil(t, err)
		require.True(t, exists)

		resp, err := getObjectCL(t, compose.ContainerURI(1),
			repairObj.Class, repairObj.ID, replica.One)
		require.Nil(t, err)
		require.Equal(t, replaceObj.ID, resp.ID)
		require.Equal(t, replaceObj.Class, resp.Class)
		require.EqualValues(t, replaceObj.Properties, resp.Properties)
		require.EqualValues(t, replaceObj.Vector, resp.Vector)
	})

	t.Run("delete article with consistency level ONE and node2 down", func(t *testing.T) {
		helper.SetupClient(compose.GetWeaviate().URI())
		helper.DeleteObjectCL(t, replaceObj.Class, replaceObj.ID, replica.One)
	})

	t.Run("restart node 2", func(t *testing.T) {
		err = compose.Start(ctx, compose.GetWeaviateNode2().Name())
		require.Nil(t, err)
	})

	t.Run("deleted article should be present in node2", func(t *testing.T) {
		exists, err := objectExistsCL(t, compose.GetWeaviateNode2().URI(),
			replaceObj.Class, replaceObj.ID, replica.One)
		require.Nil(t, err)
		require.True(t, exists)
	})

	t.Run("run exists to trigger read repair with deleted object resolution", func(t *testing.T) {
		exists, err := objectExistsCL(t, compose.GetWeaviateNode2().URI(),
			replaceObj.Class, replaceObj.ID, replica.All)
		require.Nil(t, err)
		require.False(t, exists)
	})

	t.Run("deleted article should still be present in node2 (object deletion is not resolved)", func(t *testing.T) {
		exists, err := objectExistsCL(t, compose.GetWeaviateNode2().URI(),
			replaceObj.Class, replaceObj.ID, replica.One)
		require.Nil(t, err)
		require.True(t, exists)
	})
}<|MERGE_RESOLUTION|>--- conflicted
+++ resolved
@@ -100,18 +100,9 @@
 		time.Sleep(time.Second)
 	})
 
-<<<<<<< HEAD
 	t.Run("TriggerRepairQuorumOnNode-3", func(t *testing.T) {
 		resp, err := getObjectCL(t, compose.ContainerURI(3),
 			repairObj.Class, repairObj.ID, replica.Quorum)
-=======
-	t.Run("require new object read repair was made", func(t *testing.T) {
-		stopNode(ctx, t, compose, compose.GetWeaviate().Name())
-		time.Sleep(10 * time.Second)
-
-		resp, err := getObjectCL(t, compose.GetWeaviateNode2().URI(),
-			repairObj.Class, repairObj.ID, replica.One)
->>>>>>> f62158e2
 		require.Nil(t, err)
 		require.Equal(t, repairObj.ID, resp.ID)
 		require.Equal(t, repairObj.Class, resp.Class)
@@ -143,16 +134,8 @@
 		require.True(t, exists)
 	})
 
-<<<<<<< HEAD
 	t.Run("UpdatedObjectRepairedOnNode-3", func(t *testing.T) {
 		exists, err := objectExistsCL(t, compose.ContainerURI(3),
-=======
-	t.Run("require updated object read repair was made", func(t *testing.T) {
-		stopNode(ctx, t, compose, compose.GetWeaviateNode2().Name())
-		time.Sleep(10 * time.Second)
-
-		exists, err := objectExistsCL(t, compose.GetWeaviate().URI(),
->>>>>>> f62158e2
 			replaceObj.Class, replaceObj.ID, replica.One)
 		require.Nil(t, err)
 		require.True(t, exists)
