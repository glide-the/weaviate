#!/usr/bin/env bash

CONFIG=${1:-local-development}

# Jump to root directory
cd "$( dirname "${BASH_SOURCE[0]}" )"/../..

export GO111MODULE=on
export DEVELOPMENT_UI=on
export LOG_LEVEL=debug
export LOG_FORMAT=text

case $CONFIG in
  debug)
      CONTEXTIONARY_URL=localhost:9999 \
      QUERY_DEFAULTS_LIMIT=20 \
      ORIGIN=http://localhost:8080 \
      AUTHENTICATION_ANONYMOUS_ACCESS_ENABLED=true \
      DEFAULT_VECTORIZER_MODULE=text2vec-contextionary \
      PERSISTENCE_DATA_PATH="./data" \
      ENABLE_MODULES="text2vec-contextionary" \
      dlv debug ./cmd/weaviate-server -- \
        --scheme http \
        --host "127.0.0.1" \
        --port 8080 \
        --read-timeout=600s \
        --write-timeout=600s
  ;;

  local-development)
      CONTEXTIONARY_URL=localhost:9999 \
      QUERY_DEFAULTS_LIMIT=20 \
      ORIGIN=http://localhost:8080 \
      AUTHENTICATION_ANONYMOUS_ACCESS_ENABLED=true \
      DEFAULT_VECTORIZER_MODULE=text2vec-contextionary \
      PERSISTENCE_DATA_PATH="./data" \
      ENABLE_MODULES="text2vec-contextionary" \
      go run ./cmd/weaviate-server \
        --scheme http \
        --host "127.0.0.1" \
        --port 8080 \
        --read-timeout=600s \
        --write-timeout=600s
    ;;
  local-transformers)
      CONTEXTIONARY_URL=localhost:9999 \
      QUERY_DEFAULTS_LIMIT=20 \
      ORIGIN=http://localhost:8080 \
      AUTHENTICATION_ANONYMOUS_ACCESS_ENABLED=true \
      DEFAULT_VECTORIZER_MODULE=text2vec-transformers \
      PERSISTENCE_DATA_PATH="./data" \
      TRANSFORMERS_INFERENCE_API="http://localhost:8000" \
      ENABLE_MODULES="text2vec-transformers" \
      go run ./cmd/weaviate-server \
        --scheme http \
        --host "127.0.0.1" \
        --port 8080 \
        --read-timeout=600s \
        --write-timeout=600s
    ;;
  local-qna)
      CONTEXTIONARY_URL=localhost:9999 \
      QUERY_DEFAULTS_LIMIT=20 \
      ORIGIN=http://localhost:8080 \
      AUTHENTICATION_ANONYMOUS_ACCESS_ENABLED=true \
      DEFAULT_VECTORIZER_MODULE=text2vec-contextionary \
      PERSISTENCE_DATA_PATH="./data" \
      QNA_INFERENCE_API="http://localhost:8001" \
      ENABLE_MODULES="text2vec-contextionary,qna-transformers" \
      go run ./cmd/weaviate-server \
        --scheme http \
        --host "127.0.0.1" \
        --port 8080 \
        --read-timeout=600s \
        --write-timeout=600s
    ;;
  local-image)
      CONTEXTIONARY_URL=localhost:9999 \
      QUERY_DEFAULTS_LIMIT=20 \
      ORIGIN=http://localhost:8080 \
      AUTHENTICATION_ANONYMOUS_ACCESS_ENABLED=true \
      DEFAULT_VECTORIZER_MODULE=text2vec-contextionary \
      PERSISTENCE_DATA_PATH="./data" \
      IMAGE_INFERENCE_API="http://localhost:8002" \
      ENABLE_MODULES="text2vec-contextionary,img2vec-neural" \
      go run ./cmd/weaviate-server \
        --scheme http \
        --host "127.0.0.1" \
        --port 8080 \
        --read-timeout=600s \
        --write-timeout=600s
    ;;
<<<<<<< HEAD
  local-ner)
=======
  local-spellcheck)
>>>>>>> 78667e61
      CONTEXTIONARY_URL=localhost:9999 \
      QUERY_DEFAULTS_LIMIT=20 \
      ORIGIN=http://localhost:8080 \
      AUTHENTICATION_ANONYMOUS_ACCESS_ENABLED=true \
      DEFAULT_VECTORIZER_MODULE=text2vec-contextionary \
      PERSISTENCE_DATA_PATH="./data" \
<<<<<<< HEAD
      NER_INFERENCE_API="http://localhost:8003" \
      ENABLE_MODULES="text2vec-contextionary,ner-transformers" \
=======
      SPELLCHECK_INFERENCE_API="http://localhost:8003" \
      ENABLE_MODULES="text2vec-contextionary,text-spellcheck" \
>>>>>>> 78667e61
      go run ./cmd/weaviate-server \
        --scheme http \
        --host "127.0.0.1" \
        --port 8080 \
        --read-timeout=600s \
        --write-timeout=600s
    ;;
  local-oidc)
      CONTEXTIONARY_URL=localhost:9999 \
      QUERY_DEFAULTS_LIMIT=20 \
      ORIGIN=http://localhost:8080 \
      PERSISTENCE_DATA_PATH="./data" \
      AUTHENTICATION_ANONYMOUS_ACCESS_ENABLED=false \
      AUTHENTICATION_OIDC_ENABLED=true \
      AUTHENTICATION_OIDC_ISSUER=http://localhost:9090/auth/realms/weaviate \
      AUTHENTICATION_OIDC_USERNAME_CLAIM=email \
      AUTHENTICATION_OIDC_GROUPS_CLAIM=groups \
      AUTHENTICATION_OIDC_CLIENT_ID=demo \
      AUTHORIZATION_ADMINLIST_ENABLED=true \
      AUTHORIZATION_ADMINLIST_USERS=john@doe.com \
      DEFAULT_VECTORIZER_MODULE=text2vec-contextionary \
      go run ./cmd/weaviate-server \
        --scheme http \
        --host "127.0.0.1" \
        --port 8080
    ;;

  *) 
    echo "Invalid config" 2>&1
    exit 1
    ;;
esac
<|MERGE_RESOLUTION|>--- conflicted
+++ resolved
@@ -90,24 +90,31 @@
         --read-timeout=600s \
         --write-timeout=600s
     ;;
-<<<<<<< HEAD
   local-ner)
-=======
-  local-spellcheck)
->>>>>>> 78667e61
       CONTEXTIONARY_URL=localhost:9999 \
       QUERY_DEFAULTS_LIMIT=20 \
       ORIGIN=http://localhost:8080 \
       AUTHENTICATION_ANONYMOUS_ACCESS_ENABLED=true \
       DEFAULT_VECTORIZER_MODULE=text2vec-contextionary \
       PERSISTENCE_DATA_PATH="./data" \
-<<<<<<< HEAD
       NER_INFERENCE_API="http://localhost:8003" \
       ENABLE_MODULES="text2vec-contextionary,ner-transformers" \
-=======
-      SPELLCHECK_INFERENCE_API="http://localhost:8003" \
+      go run ./cmd/weaviate-server \
+        --scheme http \
+        --host "127.0.0.1" \
+        --port 8080 \
+        --read-timeout=600s \
+        --write-timeout=600s
+    ;;
+  local-spellcheck)
+      CONTEXTIONARY_URL=localhost:9999 \
+      QUERY_DEFAULTS_LIMIT=20 \
+      ORIGIN=http://localhost:8080 \
+      AUTHENTICATION_ANONYMOUS_ACCESS_ENABLED=true \
+      DEFAULT_VECTORIZER_MODULE=text2vec-contextionary \
+      PERSISTENCE_DATA_PATH="./data" \
+      SPELLCHECK_INFERENCE_API="http://localhost:8004" \
       ENABLE_MODULES="text2vec-contextionary,text-spellcheck" \
->>>>>>> 78667e61
       go run ./cmd/weaviate-server \
         --scheme http \
         --host "127.0.0.1" \
