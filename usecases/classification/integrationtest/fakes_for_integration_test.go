//                           _       _
// __      _____  __ ___   ___  __ _| |_ ___
// \ \ /\ / / _ \/ _` \ \ / / |/ _` | __/ _ \
//  \ V  V /  __/ (_| |\ V /| | (_| | ||  __/
//   \_/\_/ \___|\__,_| \_/ |_|\__,_|\__\___|
//
//  Copyright © 2016 - 2024 Weaviate B.V. All rights reserved.
//
//  CONTACT: hello@weaviate.io
//

//go:build integrationTest
// +build integrationTest

package classification_integration_test

import (
	"context"
	"fmt"
	"io"
	"math/rand"
	"sync"

	"github.com/go-openapi/strfmt"
	"github.com/google/uuid"
	"github.com/weaviate/weaviate/entities/additional"
	"github.com/weaviate/weaviate/entities/aggregation"
	"github.com/weaviate/weaviate/entities/filters"
	"github.com/weaviate/weaviate/entities/models"
	"github.com/weaviate/weaviate/entities/modulecapabilities"
	"github.com/weaviate/weaviate/entities/schema"
	"github.com/weaviate/weaviate/entities/search"
	"github.com/weaviate/weaviate/entities/searchparams"
	"github.com/weaviate/weaviate/entities/storobj"
	enthnsw "github.com/weaviate/weaviate/entities/vectorindex/hnsw"
	"github.com/weaviate/weaviate/usecases/objects"
	"github.com/weaviate/weaviate/usecases/replica"
	"github.com/weaviate/weaviate/usecases/replica/hashtree"
	"github.com/weaviate/weaviate/usecases/sharding"
	shardingConfig "github.com/weaviate/weaviate/usecases/sharding/config"
)

type fakeSchemaGetter struct {
	schema     schema.Schema
	shardState *sharding.State
}

func (f *fakeSchemaGetter) GetSchemaSkipAuth() schema.Schema {
	return f.schema
}

func (f *fakeSchemaGetter) ReadOnlyClass(className string) *models.Class {
	return f.schema.GetClass(className)
}

func (f *fakeSchemaGetter) CopyShardingState(class string) *sharding.State {
	return f.shardState
}

func (f *fakeSchemaGetter) ShardOwner(class, shard string) (string, error) {
	ss := f.shardState
	x, ok := ss.Physical[shard]
	if !ok {
		return "", fmt.Errorf("shard not found")
	}
	if len(x.BelongsToNodes) < 1 || x.BelongsToNodes[0] == "" {
		return "", fmt.Errorf("owner node not found")
	}
	return ss.Physical[shard].BelongsToNodes[0], nil
}

func (f *fakeSchemaGetter) ShardReplicas(class, shard string) ([]string, error) {
	ss := f.shardState
	x, ok := ss.Physical[shard]
	if !ok {
		return nil, fmt.Errorf("shard not found")
	}
	return x.BelongsToNodes, nil
}

func (f *fakeSchemaGetter) TenantsShards(class string, tenants ...string) (map[string]string, error) {
	res := map[string]string{}
	for _, t := range tenants {
		res[t] = models.TenantActivityStatusHOT
	}
	return res, nil
}

func (f *fakeSchemaGetter) OptimisticTenantStatus(class string, tenant string) (map[string]string, error) {
	res := map[string]string{}
	res[tenant] = models.TenantActivityStatusHOT
	return res, nil
}

func (f *fakeSchemaGetter) ShardFromUUID(class string, uuid []byte) string {
	ss := f.shardState
	return ss.Shard("", string(uuid))
}

func (f *fakeSchemaGetter) Nodes() []string {
	return []string{"node1"}
}

func (m *fakeSchemaGetter) NodeName() string {
	return "node1"
}

func (m *fakeSchemaGetter) ClusterHealthScore() int {
	return 0
}

func (m *fakeSchemaGetter) Statistics() map[string]any {
	return nil
}

func (m *fakeSchemaGetter) ResolveParentNodes(_ string, shard string,
) (map[string]string, error) {
	return nil, nil
}

func singleShardState() *sharding.State {
	config, err := shardingConfig.ParseConfig(nil, 1)
	if err != nil {
		panic(err)
	}

	s, err := sharding.InitState("test-index", config,
		fakeNodes{[]string{"node1"}}, 1, false)
	if err != nil {
		panic(err)
	}

	return s
}

type fakeClassificationRepo struct {
	sync.Mutex
	db map[strfmt.UUID]models.Classification
}

func newFakeClassificationRepo() *fakeClassificationRepo {
	return &fakeClassificationRepo{
		db: map[strfmt.UUID]models.Classification{},
	}
}

func (f *fakeClassificationRepo) Put(ctx context.Context, class models.Classification) error {
	f.Lock()
	defer f.Unlock()

	f.db[class.ID] = class
	return nil
}

func (f *fakeClassificationRepo) Get(ctx context.Context, id strfmt.UUID) (*models.Classification, error) {
	f.Lock()
	defer f.Unlock()

	class, ok := f.db[id]
	if !ok {
		return nil, nil
	}

	return &class, nil
}

func testSchema() schema.Schema {
	return schema.Schema{
		Objects: &models.Schema{
			Classes: []*models.Class{
				{
					Class:               "ExactCategory",
					VectorIndexConfig:   enthnsw.NewDefaultUserConfig(),
					InvertedIndexConfig: invertedConfig(),
				},
				{
					Class:               "MainCategory",
					VectorIndexConfig:   enthnsw.NewDefaultUserConfig(),
					InvertedIndexConfig: invertedConfig(),
				},
				{
					Class:               "Article",
					VectorIndexConfig:   enthnsw.NewDefaultUserConfig(),
					InvertedIndexConfig: invertedConfig(),
					Properties: []*models.Property{
						{
							Name:     "description",
							DataType: []string{string(schema.DataTypeText)},
						},
						{
							Name:         "name",
							DataType:     schema.DataTypeText.PropString(),
							Tokenization: models.PropertyTokenizationWhitespace,
						},
						{
							Name:     "exactCategory",
							DataType: []string{"ExactCategory"},
						},
						{
							Name:     "mainCategory",
							DataType: []string{"MainCategory"},
						},
						{
							Name:     "categories",
							DataType: []string{"ExactCategory"},
						},
						{
							Name:     "anyCategory",
							DataType: []string{"MainCategory", "ExactCategory"},
						},
					},
				},
			},
		},
	}
}

// only used for knn-type
func testDataAlreadyClassified() search.Results {
	return search.Results{
		search.Result{
			ID:        "8aeecd06-55a0-462c-9853-81b31a284d80",
			ClassName: "Article",
			Vector:    []float32{1, 0, 0},
			Schema: map[string]interface{}{
				"description":   "This article talks about politics",
				"exactCategory": models.MultipleRef{beaconRef(idCategoryPolitics)},
				"mainCategory":  models.MultipleRef{beaconRef(idMainCategoryPoliticsAndSociety)},
			},
		},
		search.Result{
			ID:        "9f4c1847-2567-4de7-8861-34cf47a071ae",
			ClassName: "Article",
			Vector:    []float32{0, 1, 0},
			Schema: map[string]interface{}{
				"description":   "This articles talks about society",
				"exactCategory": models.MultipleRef{beaconRef(idCategorySociety)},
				"mainCategory":  models.MultipleRef{beaconRef(idMainCategoryPoliticsAndSociety)},
			},
		},
		search.Result{
			ID:        "926416ec-8fb1-4e40-ab8c-37b226b3d68e",
			ClassName: "Article",
			Vector:    []float32{0, 0, 1},
			Schema: map[string]interface{}{
				"description":   "This article talks about food",
				"exactCategory": models.MultipleRef{beaconRef(idCategoryFoodAndDrink)},
				"mainCategory":  models.MultipleRef{beaconRef(idMainCategoryFoodAndDrink)},
			},
		},
	}
}

// only used for zeroshot-type
func testDataZeroShotUnclassified() search.Results {
	return search.Results{
		search.Result{
			ID:        "8aeecd06-55a0-462c-9853-81b31a284d80",
			ClassName: "FoodType",
			Vector:    []float32{1, 0, 0},
			Schema: map[string]interface{}{
				"text": "Ice cream",
			},
		},
		search.Result{
			ID:        "9f4c1847-2567-4de7-8861-34cf47a071ae",
			ClassName: "FoodType",
			Vector:    []float32{0, 1, 0},
			Schema: map[string]interface{}{
				"text": "Meat",
			},
		},
		search.Result{
			ID:        "926416ec-8fb1-4e40-ab8c-37b226b3d68e",
			ClassName: "Recipes",
			Vector:    []float32{0, 0, 1},
			Schema: map[string]interface{}{
				"text": "Cut the steak in half and put it into pan",
			},
		},
		search.Result{
			ID:        "926416ec-8fb1-4e40-ab8c-37b226b3d688",
			ClassName: "Recipes",
			Vector:    []float32{0, 1, 1},
			Schema: map[string]interface{}{
				"description": "There are flavors of vanilla, chocolate and strawberry",
			},
		},
	}
}

func mustUUID() strfmt.UUID {
	id, err := uuid.NewRandom()
	if err != nil {
		panic(err)
	}

	return strfmt.UUID(id.String())
}

func largeTestDataSize(size int) search.Results {
	out := make(search.Results, size)

	for i := range out {
		out[i] = search.Result{
			ID:        mustUUID(),
			ClassName: "Article",
			Vector:    []float32{0.02, 0, rand.Float32()},
			Schema: map[string]interface{}{
				"description": "does not matter much",
			},
		}
	}
	return out
}

type fakeAuthorizer struct{}

func (f *fakeAuthorizer) Authorize(principal *models.Principal, verb, resource string) error {
	return nil
}

func beaconRef(target string) *models.SingleRef {
	beacon := fmt.Sprintf("weaviate://localhost/%s", target)
	return &models.SingleRef{Beacon: strfmt.URI(beacon)}
}

const (
	idMainCategoryPoliticsAndSociety = "39c6abe3-4bbe-4c4e-9e60-ca5e99ec6b4e"
	idMainCategoryFoodAndDrink       = "5a3d909a-4f0d-4168-8f5c-cd3074d1e79a"
	idCategoryPolitics               = "1b204f16-7da6-44fd-bbd2-8cc4a7414bc3"
	idCategorySociety                = "ec500f39-1dc9-4580-9bd1-55a8ea8e37a2"
	idCategoryFoodAndDrink           = "027b708a-31ca-43ea-9001-88bec864c79c"
)

func invertedConfig() *models.InvertedIndexConfig {
	return &models.InvertedIndexConfig{
		CleanupIntervalSeconds: 60,
	}
}

func testSchemaForZeroShot() schema.Schema {
	return schema.Schema{
		Objects: &models.Schema{
			Classes: []*models.Class{
				{
					Class:               "FoodType",
					VectorIndexConfig:   enthnsw.NewDefaultUserConfig(),
					InvertedIndexConfig: invertedConfig(),
					Properties: []*models.Property{
						{
							Name:     "text",
							DataType: []string{string(schema.DataTypeText)},
						},
					},
				},
				{
					Class:               "Recipes",
					VectorIndexConfig:   enthnsw.NewDefaultUserConfig(),
					InvertedIndexConfig: invertedConfig(),
					Properties: []*models.Property{
						{
							Name:     "text",
							DataType: []string{string(schema.DataTypeText)},
						},
						{
							Name:     "ofFoodType",
							DataType: []string{"FoodType"},
						},
					},
				},
			},
		},
	}
}

type fakeNodes struct {
	nodes []string
}

func (f fakeNodes) Candidates() []string {
	return f.nodes
}

func (f fakeNodes) LocalName() string {
	return f.nodes[0]
}

type fakeRemoteClient struct{}

func (f *fakeRemoteClient) PutObject(ctx context.Context, hostName, indexName,
	shardName string, obj *storobj.Object, schemaVersion uint64,
) error {
	return nil
}

func (f *fakeRemoteClient) PutFile(ctx context.Context, hostName, indexName,
	shardName, fileName string, payload io.ReadSeekCloser,
) error {
	return nil
}

func (f *fakeRemoteClient) GetObject(ctx context.Context, hostName, indexName,
	shardName string, id strfmt.UUID, props search.SelectProperties,
	additional additional.Properties,
) (*storobj.Object, error) {
	return nil, nil
}

func (f *fakeRemoteClient) FindObject(ctx context.Context, hostName, indexName,
	shardName string, id strfmt.UUID, props search.SelectProperties,
	additional additional.Properties,
) (*storobj.Object, error) {
	return nil, nil
}

func (f *fakeRemoteClient) OverwriteObjects(ctx context.Context,
	host, index, shard string, objects []*objects.VObject,
) ([]replica.RepairResponse, error) {
	return nil, nil
}

func (f *fakeRemoteClient) Exists(ctx context.Context, hostName, indexName,
	shardName string, id strfmt.UUID,
) (bool, error) {
	return false, nil
}

func (f *fakeRemoteClient) DeleteObject(ctx context.Context, hostName, indexName,
	shardName string, id strfmt.UUID, schemaVersion uint64,
) error {
	return nil
}

func (f *fakeRemoteClient) MergeObject(ctx context.Context, hostName, indexName,
	shardName string, mergeDoc objects.MergeDocument, schemaVersion uint64,
) error {
	return nil
}

func (f *fakeRemoteClient) SearchShard(ctx context.Context, hostName, indexName,
	shardName string, vector []float32, targetVector string, limit int, filters *filters.LocalFilter,
	keywordRanking *searchparams.KeywordRanking, sort []filters.Sort,
	cursor *filters.Cursor, groupBy *searchparams.GroupBy, additional additional.Properties,
) ([]*storobj.Object, []float32, error) {
	return nil, nil, nil
}

func (f *fakeRemoteClient) BatchPutObjects(ctx context.Context, hostName, indexName, shardName string, objs []*storobj.Object, repl *additional.ReplicationProperties, schemaVersion uint64) []error {
	return nil
}

func (f *fakeRemoteClient) MultiGetObjects(ctx context.Context, hostName, indexName,
	shardName string, ids []strfmt.UUID,
) ([]*storobj.Object, error) {
	return nil, nil
}

func (f *fakeRemoteClient) BatchAddReferences(ctx context.Context, hostName,
	indexName, shardName string, refs objects.BatchReferences, schemaVersion uint64,
) []error {
	return nil
}

func (f *fakeRemoteClient) Aggregate(ctx context.Context, hostName, indexName,
	shardName string, params aggregation.Params,
) (*aggregation.Result, error) {
	return nil, nil
}

func (f *fakeRemoteClient) FindUUIDs(ctx context.Context, hostName, indexName, shardName string,
	filters *filters.LocalFilter,
) ([]strfmt.UUID, error) {
	return nil, nil
}

func (f *fakeRemoteClient) DeleteObjectBatch(ctx context.Context, hostName, indexName, shardName string,
	uuids []strfmt.UUID, dryRun bool, schemaVersion uint64,
) objects.BatchSimpleObjects {
	return nil
}

func (f *fakeRemoteClient) GetShardQueueSize(ctx context.Context,
	hostName, indexName, shardName string,
) (int64, error) {
	return 0, nil
}

func (f *fakeRemoteClient) GetShardStatus(ctx context.Context,
	hostName, indexName, shardName string,
) (string, error) {
	return "", nil
}

func (f *fakeRemoteClient) UpdateShardStatus(ctx context.Context, hostName, indexName, shardName,
	targetStatus string, schemaVersion uint64,
) error {
	return nil
}

func (f *fakeRemoteClient) DigestObjects(ctx context.Context,
	hostName, indexName, shardName string, ids []strfmt.UUID,
) (result []replica.RepairResponse, err error) {
	return nil, nil
}

type fakeNodeResolver struct{}

func (f *fakeNodeResolver) AllHostnames() []string {
	return nil
}

func (f *fakeNodeResolver) NodeHostname(string) (string, bool) {
	return "", false
}

type fakeRemoteNodeClient struct{}

func (f *fakeRemoteNodeClient) GetNodeStatus(ctx context.Context, hostName, className, output string) (*models.NodeStatus, error) {
	return &models.NodeStatus{}, nil
}

func (f *fakeRemoteNodeClient) GetStatistics(ctx context.Context, hostName string) (*models.Statistics, error) {
	return &models.Statistics{}, nil
}

type fakeReplicationClient struct{}

var _ replica.Client = (*fakeReplicationClient)(nil)

func (f *fakeReplicationClient) PutObject(ctx context.Context, host, index, shard, requestID string,
	obj *storobj.Object, schemaVersion uint64,
) (replica.SimpleResponse, error) {
	return replica.SimpleResponse{}, nil
}

func (f *fakeReplicationClient) DeleteObject(ctx context.Context, host, index, shard, requestID string,
	id strfmt.UUID, schemaVersion uint64,
) (replica.SimpleResponse, error) {
	return replica.SimpleResponse{}, nil
}

func (f *fakeReplicationClient) PutObjects(ctx context.Context, host, index, shard, requestID string,
	objs []*storobj.Object, schemaVersion uint64,
) (replica.SimpleResponse, error) {
	return replica.SimpleResponse{}, nil
}

func (f *fakeReplicationClient) MergeObject(ctx context.Context, host, index, shard, requestID string,
	mergeDoc *objects.MergeDocument, schemaVersion uint64,
) (replica.SimpleResponse, error) {
	return replica.SimpleResponse{}, nil
}

func (f *fakeReplicationClient) DeleteObjects(ctx context.Context, host, index, shard, requestID string,
	uuids []strfmt.UUID, dryRun bool, schemaVersion uint64,
) (replica.SimpleResponse, error) {
	return replica.SimpleResponse{}, nil
}

func (f *fakeReplicationClient) AddReferences(ctx context.Context, host, index, shard, requestID string,
	refs []objects.BatchReference, schemaVersion uint64,
) (replica.SimpleResponse, error) {
	return replica.SimpleResponse{}, nil
}

func (f *fakeReplicationClient) Commit(ctx context.Context, host, index, shard, requestID string, resp interface{}) error {
	return nil
}

func (f *fakeReplicationClient) Abort(ctx context.Context, host, index, shard, requestID string) (replica.SimpleResponse, error) {
	return replica.SimpleResponse{}, nil
}

func (c *fakeReplicationClient) Exists(ctx context.Context, host, index,
	shard string, id strfmt.UUID,
) (bool, error) {
	return false, nil
}

func (f *fakeReplicationClient) FetchObject(_ context.Context, host, index,
	shard string, id strfmt.UUID, props search.SelectProperties,
	additional additional.Properties,
) (objects.Replica, error) {
	return objects.Replica{}, nil
}

func (c *fakeReplicationClient) FetchObjects(ctx context.Context, host,
	index, shard string, ids []strfmt.UUID,
) ([]objects.Replica, error) {
	return nil, nil
}

func (c *fakeReplicationClient) DigestObjects(ctx context.Context,
	host, index, shard string, ids []strfmt.UUID,
) (result []replica.RepairResponse, err error) {
	return nil, nil
}

func (c *fakeReplicationClient) OverwriteObjects(ctx context.Context,
	host, index, shard string, vobjects []*objects.VObject,
) ([]replica.RepairResponse, error) {
	return nil, nil
}

<<<<<<< HEAD
type fakeOffloadBackend struct{}

func (f *fakeOffloadBackend) OffloadBackend(backend string) (modulecapabilities.OffloadCloud, error) {
	return &fakeS3Backend{}, nil
}

type fakeS3Backend struct{}

func (f *fakeS3Backend) Upload(ctx context.Context, className, shardName, nodeName string) error {
	return nil
}

func (f *fakeS3Backend) Download(ctx context.Context, className, shardName, nodeName string) error {
	return nil
}

func (f *fakeS3Backend) Delete(ctx context.Context, className, shardName, nodeName string) error {
	return nil
=======
func (c *fakeReplicationClient) DigestObjectsInTokenRange(ctx context.Context, host, index, shard string,
	initialToken, finalToken uint64, limit int,
) ([]replica.RepairResponse, uint64, error) {
	return nil, 0, nil
}

func (c *fakeReplicationClient) HashTreeLevel(ctx context.Context, host, index, shard string, level int,
	discriminant *hashtree.Bitset,
) (digests []hashtree.Digest, err error) {
	return nil, nil
>>>>>>> 06b64605
}<|MERGE_RESOLUTION|>--- conflicted
+++ resolved
@@ -603,26 +603,6 @@
 	return nil, nil
 }
 
-<<<<<<< HEAD
-type fakeOffloadBackend struct{}
-
-func (f *fakeOffloadBackend) OffloadBackend(backend string) (modulecapabilities.OffloadCloud, error) {
-	return &fakeS3Backend{}, nil
-}
-
-type fakeS3Backend struct{}
-
-func (f *fakeS3Backend) Upload(ctx context.Context, className, shardName, nodeName string) error {
-	return nil
-}
-
-func (f *fakeS3Backend) Download(ctx context.Context, className, shardName, nodeName string) error {
-	return nil
-}
-
-func (f *fakeS3Backend) Delete(ctx context.Context, className, shardName, nodeName string) error {
-	return nil
-=======
 func (c *fakeReplicationClient) DigestObjectsInTokenRange(ctx context.Context, host, index, shard string,
 	initialToken, finalToken uint64, limit int,
 ) ([]replica.RepairResponse, uint64, error) {
@@ -633,5 +613,24 @@
 	discriminant *hashtree.Bitset,
 ) (digests []hashtree.Digest, err error) {
 	return nil, nil
->>>>>>> 06b64605
+}
+
+type fakeOffloadBackend struct{}
+
+func (f *fakeOffloadBackend) OffloadBackend(backend string) (modulecapabilities.OffloadCloud, error) {
+	return &fakeS3Backend{}, nil
+}
+
+type fakeS3Backend struct{}
+
+func (f *fakeS3Backend) Upload(ctx context.Context, className, shardName, nodeName string) error {
+	return nil
+}
+
+func (f *fakeS3Backend) Download(ctx context.Context, className, shardName, nodeName string) error {
+	return nil
+}
+
+func (f *fakeS3Backend) Delete(ctx context.Context, className, shardName, nodeName string) error {
+	return nil
 }