--- conflicted
+++ resolved
@@ -192,11 +192,7 @@
 		}).Errorf("mismatch between local schema and remote (other nodes consensus) schema")
 
 		return fmt.Errorf("corrupt cluster: other nodes have consensus on schema, "+
-<<<<<<< HEAD
 			"but local node has a different (non-null) schema: %w", err)
-=======
-			"but local node has a different (non-null) schema: %s", diff)
->>>>>>> 19065bb2
 	}
 
 	return nil
