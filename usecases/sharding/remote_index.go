//                           _       _
// __      _____  __ ___   ___  __ _| |_ ___
// \ \ /\ / / _ \/ _` \ \ / / |/ _` | __/ _ \
//  \ V  V /  __/ (_| |\ V /| | (_| | ||  __/
//   \_/\_/ \___|\__,_| \_/ |_|\__,_|\__\___|
//
//  Copyright © 2016 - 2024 Weaviate B.V. All rights reserved.
//
//  CONTACT: hello@weaviate.io
//

package sharding

import (
	"context"
	"errors"
	"fmt"
	"io"
	"math/rand"
	"sync"
	"time"

	"github.com/go-openapi/strfmt"
	"github.com/sirupsen/logrus"
	"github.com/weaviate/weaviate/entities/additional"
	"github.com/weaviate/weaviate/entities/aggregation"
	enterrors "github.com/weaviate/weaviate/entities/errors"
	"github.com/weaviate/weaviate/entities/filters"
	"github.com/weaviate/weaviate/entities/search"
	"github.com/weaviate/weaviate/entities/searchparams"
	"github.com/weaviate/weaviate/entities/storobj"
	"github.com/weaviate/weaviate/usecases/objects"
)

type RemoteIndex struct {
	class        string
	stateGetter  shardingStateGetter
	client       RemoteIndexClient
	nodeResolver nodeResolver
}

type shardingStateGetter interface {
	// ShardOwner returns id of owner node
	ShardOwner(class, shard string) (string, error)
	ShardReplicas(class, shard string) ([]string, error)
}

func NewRemoteIndex(className string,
	stateGetter shardingStateGetter, nodeResolver nodeResolver,
	client RemoteIndexClient,
) *RemoteIndex {
	return &RemoteIndex{
		class:        className,
		stateGetter:  stateGetter,
		client:       client,
		nodeResolver: nodeResolver,
	}
}

type nodeResolver interface {
	NodeHostname(nodeName string) (string, bool)
}

type RemoteIndexClient interface {
	PutObject(ctx context.Context, hostName, indexName, shardName string,
		obj *storobj.Object, schemaVersion uint64) error
	BatchPutObjects(ctx context.Context, hostName, indexName, shardName string,
		objs []*storobj.Object, repl *additional.ReplicationProperties, schemaVersion uint64) []error
	BatchAddReferences(ctx context.Context, hostName, indexName, shardName string,
		refs objects.BatchReferences, schemaVersion uint64) []error
	GetObject(ctx context.Context, hostname, indexName, shardName string,
		id strfmt.UUID, props search.SelectProperties,
		additional additional.Properties) (*storobj.Object, error)
	Exists(ctx context.Context, hostname, indexName, shardName string,
		id strfmt.UUID) (bool, error)
	DeleteObject(ctx context.Context, hostname, indexName, shardName string,
<<<<<<< HEAD
		id strfmt.UUID, schemaVersion uint64) error
=======
		id strfmt.UUID, deletionTime time.Time) error
>>>>>>> f62158e2
	MergeObject(ctx context.Context, hostname, indexName, shardName string,
		mergeDoc objects.MergeDocument, schemaVersion uint64) error
	MultiGetObjects(ctx context.Context, hostname, indexName, shardName string,
		ids []strfmt.UUID) ([]*storobj.Object, error)
	SearchShard(ctx context.Context, hostname, indexName, shardName string,
		searchVector []float32, targetVector string, limit int, filters *filters.LocalFilter,
		keywordRanking *searchparams.KeywordRanking, sort []filters.Sort,
		cursor *filters.Cursor, groupBy *searchparams.GroupBy,
		additional additional.Properties,
	) ([]*storobj.Object, []float32, error)
	Aggregate(ctx context.Context, hostname, indexName, shardName string,
		params aggregation.Params) (*aggregation.Result, error)
	FindUUIDs(ctx context.Context, hostName, indexName, shardName string,
		filters *filters.LocalFilter) ([]strfmt.UUID, error)
	DeleteObjectBatch(ctx context.Context, hostName, indexName, shardName string,
<<<<<<< HEAD
		uuids []strfmt.UUID, dryRun bool, schemaVersion uint64) objects.BatchSimpleObjects
=======
		uuids []strfmt.UUID, deletionTime time.Time, dryRun bool) objects.BatchSimpleObjects
>>>>>>> f62158e2
	GetShardQueueSize(ctx context.Context, hostName, indexName, shardName string) (int64, error)
	GetShardStatus(ctx context.Context, hostName, indexName, shardName string) (string, error)
	UpdateShardStatus(ctx context.Context, hostName, indexName, shardName, targetStatus string, schemaVersion uint64) error

	PutFile(ctx context.Context, hostName, indexName, shardName, fileName string,
		payload io.ReadSeekCloser) error
}

func (ri *RemoteIndex) PutObject(ctx context.Context, shardName string,
	obj *storobj.Object, schemaVersion uint64,
) error {
	owner, err := ri.stateGetter.ShardOwner(ri.class, shardName)
	if err != nil {
		return fmt.Errorf("class %s has no physical shard %q: %w", ri.class, shardName, err)
	}

	host, ok := ri.nodeResolver.NodeHostname(owner)
	if !ok {
		return fmt.Errorf("resolve node name %q to host", owner)
	}

	return ri.client.PutObject(ctx, host, ri.class, shardName, obj, schemaVersion)
}

// helper for single errors that affect the entire batch, assign the error to
// every single item in the batch
func duplicateErr(in error, count int) []error {
	out := make([]error, count)
	for i := range out {
		out[i] = in
	}
	return out
}

func (ri *RemoteIndex) BatchPutObjects(ctx context.Context, shardName string,
	objs []*storobj.Object, schemaVersion uint64,
) []error {
	owner, err := ri.stateGetter.ShardOwner(ri.class, shardName)
	if err != nil {
		return duplicateErr(fmt.Errorf("class %s has no physical shard %q: %w",
			ri.class, shardName, err), len(objs))
	}

	host, ok := ri.nodeResolver.NodeHostname(owner)
	if !ok {
		return duplicateErr(fmt.Errorf("resolve node name %q to host",
			owner), len(objs))
	}

	return ri.client.BatchPutObjects(ctx, host, ri.class, shardName, objs, nil, schemaVersion)
}

func (ri *RemoteIndex) BatchAddReferences(ctx context.Context, shardName string,
	refs objects.BatchReferences, schemaVersion uint64,
) []error {
	owner, err := ri.stateGetter.ShardOwner(ri.class, shardName)
	if err != nil {
		return duplicateErr(fmt.Errorf("class %s has no physical shard %q: %w",
			ri.class, shardName, err), len(refs))
	}

	host, ok := ri.nodeResolver.NodeHostname(owner)
	if !ok {
		return duplicateErr(fmt.Errorf("resolve node name %q to host",
			owner), len(refs))
	}

	return ri.client.BatchAddReferences(ctx, host, ri.class, shardName, refs, schemaVersion)
}

func (ri *RemoteIndex) Exists(ctx context.Context, shardName string,
	id strfmt.UUID,
) (bool, error) {
	owner, err := ri.stateGetter.ShardOwner(ri.class, shardName)
	if err != nil {
		return false, fmt.Errorf("class %s has no physical shard %q: %w", ri.class, shardName, err)
	}

	host, ok := ri.nodeResolver.NodeHostname(owner)
	if !ok {
		return false, fmt.Errorf("resolve node name %q to host", owner)
	}

	return ri.client.Exists(ctx, host, ri.class, shardName, id)
}

func (ri *RemoteIndex) DeleteObject(ctx context.Context, shardName string,
<<<<<<< HEAD
	id strfmt.UUID, schemaVersion uint64,
=======
	id strfmt.UUID, deletionTime time.Time,
>>>>>>> f62158e2
) error {
	owner, err := ri.stateGetter.ShardOwner(ri.class, shardName)
	if err != nil {
		return fmt.Errorf("class %s has no physical shard %q: %w", ri.class, shardName, err)
	}

	host, ok := ri.nodeResolver.NodeHostname(owner)
	if !ok {
		return fmt.Errorf("resolve node name %q to host", owner)
	}

<<<<<<< HEAD
	return ri.client.DeleteObject(ctx, host, ri.class, shardName, id, schemaVersion)
=======
	return ri.client.DeleteObject(ctx, host, ri.class, shardName, id, deletionTime)
>>>>>>> f62158e2
}

func (ri *RemoteIndex) MergeObject(ctx context.Context, shardName string,
	mergeDoc objects.MergeDocument, schemaVersion uint64,
) error {
	owner, err := ri.stateGetter.ShardOwner(ri.class, shardName)
	if err != nil {
		return fmt.Errorf("class %s has no physical shard %q: %w", ri.class, shardName, err)
	}

	host, ok := ri.nodeResolver.NodeHostname(owner)
	if !ok {
		return fmt.Errorf("resolve node name %q to host", owner)
	}

	return ri.client.MergeObject(ctx, host, ri.class, shardName, mergeDoc, schemaVersion)
}

func (ri *RemoteIndex) GetObject(ctx context.Context, shardName string,
	id strfmt.UUID, props search.SelectProperties,
	additional additional.Properties,
) (*storobj.Object, error) {
	owner, err := ri.stateGetter.ShardOwner(ri.class, shardName)
	if err != nil {
		return nil, fmt.Errorf("class %s has no physical shard %q: %w", ri.class, shardName, err)
	}

	host, ok := ri.nodeResolver.NodeHostname(owner)
	if !ok {
		return nil, fmt.Errorf("resolve node name %q to host", owner)
	}

	return ri.client.GetObject(ctx, host, ri.class, shardName, id, props, additional)
}

func (ri *RemoteIndex) MultiGetObjects(ctx context.Context, shardName string,
	ids []strfmt.UUID,
) ([]*storobj.Object, error) {
	owner, err := ri.stateGetter.ShardOwner(ri.class, shardName)
	if err != nil {
		return nil, fmt.Errorf("class %s has no physical shard %q: %w", ri.class, shardName, err)
	}

	host, ok := ri.nodeResolver.NodeHostname(owner)
	if !ok {
		return nil, fmt.Errorf("resolve node name %q to host", owner)
	}

	return ri.client.MultiGetObjects(ctx, host, ri.class, shardName, ids)
}

type ReplicasSearchResult struct {
	Objects []*storobj.Object
	Scores  []float32
	Node    string
}

func (ri *RemoteIndex) SearchAllReplicas(ctx context.Context,
	log logrus.FieldLogger,
	shard string,
	queryVec []float32,
	targetVector string,
	limit int,
	filters *filters.LocalFilter,
	keywordRanking *searchparams.KeywordRanking,
	sort []filters.Sort,
	cursor *filters.Cursor,
	groupBy *searchparams.GroupBy,
	adds additional.Properties,
	replEnabled bool,
	localNode string,
) ([]ReplicasSearchResult, error) {
	remoteShardQuery := func(node, host string) (ReplicasSearchResult, error) {
		objs, scores, err := ri.client.SearchShard(ctx, host, ri.class, shard,
			queryVec, targetVector, limit, filters, keywordRanking, sort, cursor, groupBy, adds)
		if err != nil {
			return ReplicasSearchResult{}, err
		}
		return ReplicasSearchResult{Objects: objs, Scores: scores, Node: node}, nil
	}
	return ri.queryAllReplicas(ctx, log, shard, remoteShardQuery, localNode)
}

func (ri *RemoteIndex) SearchShard(ctx context.Context, shard string,
	queryVec []float32,
	targetVector string,
	limit int,
	filters *filters.LocalFilter,
	keywordRanking *searchparams.KeywordRanking,
	sort []filters.Sort,
	cursor *filters.Cursor,
	groupBy *searchparams.GroupBy,
	adds additional.Properties,
	replEnabled bool,
) ([]*storobj.Object, []float32, string, error) {
	type pair struct {
		first  []*storobj.Object
		second []float32
	}
	f := func(node, host string) (interface{}, error) {
		objs, scores, err := ri.client.SearchShard(ctx, host, ri.class, shard,
			queryVec, targetVector, limit, filters, keywordRanking, sort, cursor, groupBy, adds)
		if err != nil {
			return nil, err
		}
		return pair{objs, scores}, err
	}
	rr, node, err := ri.queryReplicas(ctx, shard, f)
	if err != nil {
		return nil, nil, node, err
	}
	r := rr.(pair)
	return r.first, r.second, node, err
}

func (ri *RemoteIndex) Aggregate(
	ctx context.Context,
	shard string,
	params aggregation.Params,
) (*aggregation.Result, error) {
	f := func(_, host string) (interface{}, error) {
		r, err := ri.client.Aggregate(ctx, host, ri.class, shard, params)
		if err != nil {
			return nil, err
		}
		return r, nil
	}
	rr, _, err := ri.queryReplicas(ctx, shard, f)
	if err != nil {
		return nil, err
	}
	return rr.(*aggregation.Result), err
}

func (ri *RemoteIndex) FindUUIDs(ctx context.Context, shardName string,
	filters *filters.LocalFilter,
) ([]strfmt.UUID, error) {
	owner, err := ri.stateGetter.ShardOwner(ri.class, shardName)
	if err != nil {
		return nil, fmt.Errorf("class %s has no physical shard %q: %w", ri.class, shardName, err)
	}

	host, ok := ri.nodeResolver.NodeHostname(owner)
	if !ok {
		return nil, fmt.Errorf("resolve node name %q to host", owner)
	}

	return ri.client.FindUUIDs(ctx, host, ri.class, shardName, filters)
}

func (ri *RemoteIndex) DeleteObjectBatch(ctx context.Context, shardName string,
<<<<<<< HEAD
	uuids []strfmt.UUID, dryRun bool, schemaVersion uint64,
=======
	uuids []strfmt.UUID, deletionTime time.Time, dryRun bool,
>>>>>>> f62158e2
) objects.BatchSimpleObjects {
	owner, err := ri.stateGetter.ShardOwner(ri.class, shardName)
	if err != nil {
		err := fmt.Errorf("class %s has no physical shard %q: %w", ri.class, shardName, err)
		return objects.BatchSimpleObjects{objects.BatchSimpleObject{Err: err}}
	}

	host, ok := ri.nodeResolver.NodeHostname(owner)
	if !ok {
		err := fmt.Errorf("resolve node name %q to host", owner)
		return objects.BatchSimpleObjects{objects.BatchSimpleObject{Err: err}}
	}

<<<<<<< HEAD
	return ri.client.DeleteObjectBatch(ctx, host, ri.class, shardName, uuids, dryRun, schemaVersion)
=======
	return ri.client.DeleteObjectBatch(ctx, host, ri.class, shardName, uuids, deletionTime, dryRun)
>>>>>>> f62158e2
}

func (ri *RemoteIndex) GetShardQueueSize(ctx context.Context, shardName string) (int64, error) {
	owner, err := ri.stateGetter.ShardOwner(ri.class, shardName)
	if err != nil {
		return 0, fmt.Errorf("class %s has no physical shard %q: %w", ri.class, shardName, err)
	}

	host, ok := ri.nodeResolver.NodeHostname(owner)
	if !ok {
		return 0, fmt.Errorf("resolve node name %q to host", owner)
	}

	return ri.client.GetShardQueueSize(ctx, host, ri.class, shardName)
}

func (ri *RemoteIndex) GetShardStatus(ctx context.Context, shardName string) (string, error) {
	owner, err := ri.stateGetter.ShardOwner(ri.class, shardName)
	if err != nil {
		return "", fmt.Errorf("class %s has no physical shard %q: %w", ri.class, shardName, err)
	}

	host, ok := ri.nodeResolver.NodeHostname(owner)
	if !ok {
		return "", fmt.Errorf("resolve node name %q to host", owner)
	}

	return ri.client.GetShardStatus(ctx, host, ri.class, shardName)
}

func (ri *RemoteIndex) UpdateShardStatus(ctx context.Context, shardName, targetStatus string, schemaVersion uint64) error {
	owner, err := ri.stateGetter.ShardOwner(ri.class, shardName)
	if err != nil {
		return fmt.Errorf("class %s has no physical shard %q: %w", ri.class, shardName, err)
	}

	host, ok := ri.nodeResolver.NodeHostname(owner)
	if !ok {
		return fmt.Errorf("resolve node name %q to host", owner)
	}

	return ri.client.UpdateShardStatus(ctx, host, ri.class, shardName, targetStatus, schemaVersion)
}

func (ri *RemoteIndex) queryAllReplicas(
	ctx context.Context,
	log logrus.FieldLogger,
	shard string,
	do func(nodeName, host string) (ReplicasSearchResult, error),
	localNode string,
) (resp []ReplicasSearchResult, err error) {
	replicas, err := ri.stateGetter.ShardReplicas(ri.class, shard)
	if err != nil || len(replicas) == 0 {
		return nil, fmt.Errorf("class %q has no physical shard %q: %w", ri.class, shard, err)
	}

	queryOne := func(replica string) (ReplicasSearchResult, error) {
		host, ok := ri.nodeResolver.NodeHostname(replica)
		if !ok || host == "" {
			return ReplicasSearchResult{}, fmt.Errorf("unable to resolve node name %q to host", replica)
		}
		return do(replica, host)
	}

	queryAll := func(replicas []string) (resp []ReplicasSearchResult, err error) {
		var mu sync.Mutex // protect resp + errlist
		var searchResult ReplicasSearchResult
		var errList error

		wg := sync.WaitGroup{}
		for _, node := range replicas {
			node := node // prevent loop variable capture
			if node == localNode {
				// Skip local node to ensure we don't query again our local shard -> it is handled separately in the search
				continue
			}

			wg.Add(1)
			enterrors.GoWrapper(func() {
				defer wg.Done()

				if errC := ctx.Err(); errC != nil {
					mu.Lock()
					errList = errors.Join(errList, fmt.Errorf("error while searching shard=%s replica node=%s: %w", shard, node, errC))
					mu.Unlock()
					return
				}

				if searchResult, err = queryOne(node); err != nil {
					mu.Lock()
					errList = errors.Join(errList, fmt.Errorf("error while searching shard=%s replica node=%s: %w", shard, node, err))
					mu.Unlock()
					return
				}

				mu.Lock()
				resp = append(resp, searchResult)
				mu.Unlock()
			}, log)
		}
		wg.Wait()

		if errList != nil {
			// Simply log the errors but don't return them unless we have no valid result
			log.Warnf("errors happened during full replicas search for shard '%s' errors: %s", shard, errList)
		}

		if len(resp) == 0 {
			return nil, errList
		}
		if len(resp) != len(replicas)-1 {
			log.Warnf("full replicas search has less results than the count of replicas: have=%d want=%d", len(resp), len(replicas)-1)
		}
		return resp, nil
	}
	return queryAll(replicas)
}

func (ri *RemoteIndex) queryReplicas(
	ctx context.Context,
	shard string,
	do func(nodeName, host string) (interface{}, error),
) (resp interface{}, node string, err error) {
	replicas, err := ri.stateGetter.ShardReplicas(ri.class, shard)
	if err != nil || len(replicas) == 0 {
		return nil,
			"",
			fmt.Errorf("class %q has no physical shard %q: %w", ri.class, shard, err)
	}

	queryOne := func(replica string) (interface{}, error) {
		host, ok := ri.nodeResolver.NodeHostname(replica)
		if !ok || host == "" {
			return nil, fmt.Errorf("resolve node name %q to host", replica)
		}
		return do(replica, host)
	}

	queryUntil := func(replicas []string) (resp interface{}, node string, err error) {
		for _, node = range replicas {
			if errC := ctx.Err(); errC != nil {
				return nil, node, errC
			}
			if resp, err = queryOne(node); err == nil {
				return resp, node, nil
			}
		}
		return
	}
	first := rand.Intn(len(replicas))
	if resp, node, err = queryUntil(replicas[first:]); err != nil && first != 0 {
		return queryUntil(replicas[:first])
	}
	return
}<|MERGE_RESOLUTION|>--- conflicted
+++ resolved
@@ -74,11 +74,7 @@
 	Exists(ctx context.Context, hostname, indexName, shardName string,
 		id strfmt.UUID) (bool, error)
 	DeleteObject(ctx context.Context, hostname, indexName, shardName string,
-<<<<<<< HEAD
-		id strfmt.UUID, schemaVersion uint64) error
-=======
-		id strfmt.UUID, deletionTime time.Time) error
->>>>>>> f62158e2
+		id strfmt.UUID, deletionTime time.Time, schemaVersion uint64) error
 	MergeObject(ctx context.Context, hostname, indexName, shardName string,
 		mergeDoc objects.MergeDocument, schemaVersion uint64) error
 	MultiGetObjects(ctx context.Context, hostname, indexName, shardName string,
@@ -94,11 +90,7 @@
 	FindUUIDs(ctx context.Context, hostName, indexName, shardName string,
 		filters *filters.LocalFilter) ([]strfmt.UUID, error)
 	DeleteObjectBatch(ctx context.Context, hostName, indexName, shardName string,
-<<<<<<< HEAD
-		uuids []strfmt.UUID, dryRun bool, schemaVersion uint64) objects.BatchSimpleObjects
-=======
-		uuids []strfmt.UUID, deletionTime time.Time, dryRun bool) objects.BatchSimpleObjects
->>>>>>> f62158e2
+		uuids []strfmt.UUID, deletionTime time.Time, dryRun bool, schemaVersion uint64) objects.BatchSimpleObjects
 	GetShardQueueSize(ctx context.Context, hostName, indexName, shardName string) (int64, error)
 	GetShardStatus(ctx context.Context, hostName, indexName, shardName string) (string, error)
 	UpdateShardStatus(ctx context.Context, hostName, indexName, shardName, targetStatus string, schemaVersion uint64) error
@@ -186,11 +178,7 @@
 }
 
 func (ri *RemoteIndex) DeleteObject(ctx context.Context, shardName string,
-<<<<<<< HEAD
-	id strfmt.UUID, schemaVersion uint64,
-=======
-	id strfmt.UUID, deletionTime time.Time,
->>>>>>> f62158e2
+	id strfmt.UUID, deletionTime time.Time, schemaVersion uint64,
 ) error {
 	owner, err := ri.stateGetter.ShardOwner(ri.class, shardName)
 	if err != nil {
@@ -202,11 +190,7 @@
 		return fmt.Errorf("resolve node name %q to host", owner)
 	}
 
-<<<<<<< HEAD
-	return ri.client.DeleteObject(ctx, host, ri.class, shardName, id, schemaVersion)
-=======
-	return ri.client.DeleteObject(ctx, host, ri.class, shardName, id, deletionTime)
->>>>>>> f62158e2
+	return ri.client.DeleteObject(ctx, host, ri.class, shardName, id, deletionTime, schemaVersion)
 }
 
 func (ri *RemoteIndex) MergeObject(ctx context.Context, shardName string,
@@ -358,11 +342,7 @@
 }
 
 func (ri *RemoteIndex) DeleteObjectBatch(ctx context.Context, shardName string,
-<<<<<<< HEAD
-	uuids []strfmt.UUID, dryRun bool, schemaVersion uint64,
-=======
-	uuids []strfmt.UUID, deletionTime time.Time, dryRun bool,
->>>>>>> f62158e2
+	uuids []strfmt.UUID, deletionTime time.Time, dryRun bool, schemaVersion uint64,
 ) objects.BatchSimpleObjects {
 	owner, err := ri.stateGetter.ShardOwner(ri.class, shardName)
 	if err != nil {
@@ -376,11 +356,7 @@
 		return objects.BatchSimpleObjects{objects.BatchSimpleObject{Err: err}}
 	}
 
-<<<<<<< HEAD
-	return ri.client.DeleteObjectBatch(ctx, host, ri.class, shardName, uuids, dryRun, schemaVersion)
-=======
-	return ri.client.DeleteObjectBatch(ctx, host, ri.class, shardName, uuids, deletionTime, dryRun)
->>>>>>> f62158e2
+	return ri.client.DeleteObjectBatch(ctx, host, ri.class, shardName, uuids, deletionTime, dryRun, schemaVersion)
 }
 
 func (ri *RemoteIndex) GetShardQueueSize(ctx context.Context, shardName string) (int64, error) {
