//                           _       _
// __      _____  __ ___   ___  __ _| |_ ___
// \ \ /\ / / _ \/ _` \ \ / / |/ _` | __/ _ \
//  \ V  V /  __/ (_| |\ V /| | (_| | ||  __/
//   \_/\_/ \___|\__,_| \_/ |_|\__,_|\__\___|
//
//  Copyright © 2016 - 2019 SeMI Holding B.V. (registered @ Dutch Chamber of Commerce no 75221632). All rights reserved.
//  LICENSE WEAVIATE OPEN SOURCE: https://www.semi.technology/playbook/playbook/contract-weaviate-OSS.html
//  LICENSE WEAVIATE ENTERPRISE: https://www.semi.technology/playbook/contract-weaviate-enterprise.html
//  CONCEPT: Bob van Luijt (@bobvanluijt)
//  CONTACT: hello@semi.technology
//

package vectorizer

import (
	"context"
	"fmt"
	"strings"

	"github.com/fatih/camelcase"
	"github.com/semi-technologies/weaviate/entities/models"
)

// Vectorizer turns things and actions into vectors
type Vectorizer struct {
	client     client
	indexCheck IndexCheck
}

type ErrNoUsableWords struct {
	Err error
}

func (e ErrNoUsableWords) Error() string {
	return e.Err.Error()
}

func NewErrNoUsableWordsf(pattern string, args ...interface{}) ErrNoUsableWords {
	return ErrNoUsableWords{Err: fmt.Errorf(pattern, args...)}
}

type client interface {
	VectorForCorpi(ctx context.Context, corpi []string) ([]float32, error)
}

// IndexCheck returns whether a property of a class should be indexed
type IndexCheck interface {
	Indexed(className, property string) bool
	VectorizeClassName(className string) bool
	VectorizePropertyName(className, propertyName string) bool
}

// New from c11y client
func New(client client, indexCheck IndexCheck) *Vectorizer {
	return &Vectorizer{client, indexCheck}
}

func (v *Vectorizer) SetIndexChecker(ic IndexCheck) {
	v.indexCheck = ic
}

// Thing object to vector
func (v *Vectorizer) Thing(ctx context.Context, object *models.Thing) ([]float32, error) {
	return v.object(ctx, object.Class, object.Schema)
}

// Action object to vector
func (v *Vectorizer) Action(ctx context.Context, object *models.Action) ([]float32, error) {

	return v.object(ctx, object.Class, object.Schema)
}

func (v *Vectorizer) object(ctx context.Context, className string,
	schema interface{}) ([]float32, error) {
	var corpi []string
<<<<<<< HEAD
=======

	if v.indexCheck.VectorizeClassName(className) {
		corpi = append(corpi, camelCaseToLower(className))
	}
>>>>>>> 97a13034

	if schema != nil {
		for prop, value := range schema.(map[string]interface{}) {
			if !v.indexCheck.Indexed(className, prop) {
				continue
			}

			valueString, ok := value.(string)
			if ok {
<<<<<<< HEAD
				// use prop and value
				corpi = append(corpi, strings.ToLower(
					// fmt.Sprintf("%s %s", camelCaseToLower(prop), valueString)))
					fmt.Sprintf("%s", valueString)))
=======
				if v.indexCheck.VectorizePropertyName(className, prop) {
					// use prop and value
					corpi = append(corpi, strings.ToLower(
						fmt.Sprintf("%s %s", camelCaseToLower(prop), valueString)))
				} else {
					corpi = append(corpi, strings.ToLower(valueString))
				}
>>>>>>> 97a13034
			}
		}
	}

	if len(corpi) == 0 {
		// fall back to using the class name
		corpi = append(corpi, camelCaseToLower(className))
	}

	vector, err := v.client.VectorForCorpi(ctx, []string{strings.Join(corpi, " ")})
	if err != nil {
<<<<<<< HEAD

		// try again with the class name
		corpi = append(corpi, camelCaseToLower(className))
		vector, err := v.client.VectorForCorpi(ctx, []string{strings.Join(corpi, " ")})
		if err != nil {
			return nil, fmt.Errorf("vectorizing thing with corpus '%+v': %v", corpi, err)
		} else {
			return vector, nil
=======
		switch err.(type) {
		case ErrNoUsableWords:
			return nil, fmt.Errorf("The object is invalid, as weaviate could not extract "+
				"any contextionary-valid words from it. This is the case when you have "+
				"set the options 'vectorizeClassName: false' and 'vectorizePropertyName: false' in this class' schema definition "+
				"and not a single property's value "+
				"contains at least one contextionary-valid word. To fix this, you have several "+
				"options:\n\n1.) Make sure that the schema class name or the set properties are "+
				"a contextionary-valid term and include them in vectorization using the "+
				"'vectorizeClassName' or 'vectorizePropertyName' setting. In this case the vector position "+
				"will be composed of both the class/property names and the values for those fields. "+
				"Even if no property values are contextionary-valid, the overall word corpus is still valid "+
				"due to the contextionary-valid class/property names."+
				"\n\n2.) Alternatively, if you do not want to include schema class/property names "+
				"in vectorization, you must make sure that at least one text/string property contains "+
				"at least one contextionary-valid word."+
				"\n\n3.) If the word corpus weaviate extracted from your object "+
				"(see below) does contain enough meaning to build a vector position, but the contextionary "+
				"did not recognize the words, you can extend the contextionary using the "+
				"REST API. This is the case	when you use mostly industry-specific terms which are "+
				"not known to the common language contextionary. Once extended, simply reimport this object."+
				"\n\nThe following words were extracted from your object: %v"+
				"\n\nTo learn more about the contextionary and how it behaves, check out: https://www.semi.technology/documentation/weaviate/current/contextionary.html"+
				"\n\nOriginal error: %v", corpi, err)
		default:
			return nil, fmt.Errorf("vectorizing object with corpus '%+v': %v", corpi, err)
>>>>>>> 97a13034
		}
	}

	return vector, nil
}

// Corpi takes any list of strings and builds a common vector for all of them
func (v *Vectorizer) Corpi(ctx context.Context, corpi []string,
) ([]float32, error) {

	for i, corpus := range corpi {
		corpi[i] = camelCaseToLower(corpus)
	}

	vector, err := v.client.VectorForCorpi(ctx, corpi)
	if err != nil {
		return nil, fmt.Errorf("vectorizing corpus '%+v': %v", corpi, err)
	}

	return vector, nil
}

func camelCaseToLower(in string) string {
	parts := camelcase.Split(in)
	var sb strings.Builder
	for i, part := range parts {
		if part == " " {
			continue
		}

		if i > 0 {
			sb.WriteString(" ")
		}

		sb.WriteString(strings.ToLower(part))
	}

	return sb.String()
}<|MERGE_RESOLUTION|>--- conflicted
+++ resolved
@@ -74,13 +74,10 @@
 func (v *Vectorizer) object(ctx context.Context, className string,
 	schema interface{}) ([]float32, error) {
 	var corpi []string
-<<<<<<< HEAD
-=======
 
 	if v.indexCheck.VectorizeClassName(className) {
 		corpi = append(corpi, camelCaseToLower(className))
 	}
->>>>>>> 97a13034
 
 	if schema != nil {
 		for prop, value := range schema.(map[string]interface{}) {
@@ -90,12 +87,6 @@
 
 			valueString, ok := value.(string)
 			if ok {
-<<<<<<< HEAD
-				// use prop and value
-				corpi = append(corpi, strings.ToLower(
-					// fmt.Sprintf("%s %s", camelCaseToLower(prop), valueString)))
-					fmt.Sprintf("%s", valueString)))
-=======
 				if v.indexCheck.VectorizePropertyName(className, prop) {
 					// use prop and value
 					corpi = append(corpi, strings.ToLower(
@@ -103,7 +94,6 @@
 				} else {
 					corpi = append(corpi, strings.ToLower(valueString))
 				}
->>>>>>> 97a13034
 			}
 		}
 	}
@@ -115,16 +105,6 @@
 
 	vector, err := v.client.VectorForCorpi(ctx, []string{strings.Join(corpi, " ")})
 	if err != nil {
-<<<<<<< HEAD
-
-		// try again with the class name
-		corpi = append(corpi, camelCaseToLower(className))
-		vector, err := v.client.VectorForCorpi(ctx, []string{strings.Join(corpi, " ")})
-		if err != nil {
-			return nil, fmt.Errorf("vectorizing thing with corpus '%+v': %v", corpi, err)
-		} else {
-			return vector, nil
-=======
 		switch err.(type) {
 		case ErrNoUsableWords:
 			return nil, fmt.Errorf("The object is invalid, as weaviate could not extract "+
@@ -151,7 +131,6 @@
 				"\n\nOriginal error: %v", corpi, err)
 		default:
 			return nil, fmt.Errorf("vectorizing object with corpus '%+v': %v", corpi, err)
->>>>>>> 97a13034
 		}
 	}
 
