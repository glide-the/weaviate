--- conflicted
+++ resolved
@@ -13,108 +13,6 @@
 
 package vectorizer
 
-<<<<<<< HEAD
-import "context"
-
-// TODO: gh-975 reenable once decided
-
-// func TestVectorizingThings(t *testing.T) {
-// 	type testCase struct {
-// 		name               string
-// 		input              *models.Thing
-// 		expectedClientCall []string
-// 		noindex            string
-// 	}
-
-// 	tests := []testCase{
-// 		testCase{
-// 			name: "empty thing",
-// 			input: &models.Thing{
-// 				Class: "Car",
-// 			},
-// 			expectedClientCall: []string{"car"},
-// 		},
-// 		testCase{
-// 			name: "thing with one string prop",
-// 			input: &models.Thing{
-// 				Class: "Car",
-// 				Schema: map[string]interface{}{
-// 					"brand": "Mercedes",
-// 				},
-// 			},
-// 			expectedClientCall: []string{"car brand mercedes"},
-// 		},
-
-// 		testCase{
-// 			name: "thing with one non-string prop",
-// 			input: &models.Thing{
-// 				Class: "Car",
-// 				Schema: map[string]interface{}{
-// 					"power": 300,
-// 				},
-// 			},
-// 			expectedClientCall: []string{"car"},
-// 		},
-
-// 		testCase{
-// 			name: "thing with a mix of props",
-// 			input: &models.Thing{
-// 				Class: "Car",
-// 				Schema: map[string]interface{}{
-// 					"brand":  "best brand",
-// 					"power":  300,
-// 					"review": "a very great car",
-// 				},
-// 			},
-// 			expectedClientCall: []string{"car brand best brand review a very great car"},
-// 		},
-// 		testCase{
-// 			name:    "with a noindexed property",
-// 			noindex: "review",
-// 			input: &models.Thing{
-// 				Class: "Car",
-// 				Schema: map[string]interface{}{
-// 					"brand":  "best brand",
-// 					"power":  300,
-// 					"review": "a very great car",
-// 				},
-// 			},
-// 			expectedClientCall: []string{"car brand best brand"},
-// 		},
-
-// 		testCase{
-// 			name: "with compound class and prop names",
-// 			input: &models.Thing{
-// 				Class: "SuperCar",
-// 				Schema: map[string]interface{}{
-// 					"brandOfTheCar": "best brand",
-// 					"power":         300,
-// 					"review":        "a very great car",
-// 				},
-// 			},
-// 			expectedClientCall: []string{"super car brand of the car best brand review a very great car"},
-// 		},
-// 	}
-
-// 	for _, test := range tests {
-// 		t.Run(test.name, func(t *testing.T) {
-// 			client := &fakeClient{}
-// 			indexer := &propertyIndexer{test.noindex}
-
-// 			v := New(client, indexer)
-
-// 			res, err := v.Thing(context.Background(), test.input)
-
-// 			require.Nil(t, err)
-// 			assert.Equal(t, []float32{0, 1, 2, 3}, res)
-// 			expected := strings.Split(test.expectedClientCall[0], " ")
-// 			actual := strings.Split(client.lastInput[0], " ")
-// 			assert.ElementsMatch(t, expected, actual)
-// 		})
-
-// 	}
-// }
-=======
 import (
 	"context"
 	"strings"
@@ -264,7 +162,6 @@
 
 	}
 }
->>>>>>> 97a13034
 
 type propertyIndexer struct {
 	noIndex          string
@@ -280,124 +177,6 @@
 	return true
 }
 
-<<<<<<< HEAD
-// func TestVectorizingActions(t *testing.T) {
-// 	type testCase struct {
-// 		name               string
-// 		input              *models.Action
-// 		expectedClientCall []string
-// 		noindex            string
-// 	}
-
-// 	tests := []testCase{
-// 		testCase{
-// 			name: "empty thing",
-// 			input: &models.Action{
-// 				Class: "Flight",
-// 			},
-// 			expectedClientCall: []string{"flight"},
-// 		},
-// 		testCase{
-// 			name: "thing with one string prop",
-// 			input: &models.Action{
-// 				Class: "Flight",
-// 				Schema: map[string]interface{}{
-// 					"brand": "Mercedes",
-// 				},
-// 			},
-// 			expectedClientCall: []string{"flight brand mercedes"},
-// 		},
-
-// 		testCase{
-// 			name: "thing with one non-string prop",
-// 			input: &models.Action{
-// 				Class: "Flight",
-// 				Schema: map[string]interface{}{
-// 					"length": 300,
-// 				},
-// 			},
-// 			expectedClientCall: []string{"flight"},
-// 		},
-
-// 		testCase{
-// 			name: "thing with a mix of props",
-// 			input: &models.Action{
-// 				Class: "Flight",
-// 				Schema: map[string]interface{}{
-// 					"brand":  "best brand",
-// 					"length": 300,
-// 					"review": "a very great flight",
-// 				},
-// 			},
-// 			expectedClientCall: []string{"flight brand best brand review a very great flight"},
-// 		},
-// 	}
-
-// 	for _, test := range tests {
-// 		t.Run(test.name, func(t *testing.T) {
-// 			client := &fakeClient{}
-// 			indexer := &propertyIndexer{test.noindex}
-// 			v := New(client, indexer)
-
-// 			res, err := v.Action(context.Background(), test.input)
-
-// 			require.Nil(t, err)
-// 			assert.Equal(t, []float32{0, 1, 2, 3}, res)
-// 			expected := strings.Split(test.expectedClientCall[0], " ")
-// 			actual := strings.Split(client.lastInput[0], " ")
-// 			assert.ElementsMatch(t, expected, actual)
-
-// 		})
-
-// 	}
-// }
-
-// func TestVectorizingSearchTerms(t *testing.T) {
-// 	type testCase struct {
-// 		name               string
-// 		input              []string
-// 		expectedClientCall []string
-// 		noindex            string
-// 	}
-
-// 	tests := []testCase{
-// 		testCase{
-// 			name:               "single word",
-// 			input:              []string{"car"},
-// 			expectedClientCall: []string{"car"},
-// 		},
-// 		testCase{
-// 			name:               "multiple entries with multiple words",
-// 			input:              []string{"car", "car brand"},
-// 			expectedClientCall: []string{"car", "car brand"},
-// 		},
-// 		testCase{
-// 			name:               "multiple entries with upper casing",
-// 			input:              []string{"Car", "Car Brand"},
-// 			expectedClientCall: []string{"car", "car brand"},
-// 		},
-// 		testCase{
-// 			name:               "with camel cased words",
-// 			input:              []string{"Car", "CarBrand"},
-// 			expectedClientCall: []string{"car", "car brand"},
-// 		},
-// 	}
-
-// 	for _, test := range tests {
-// 		t.Run(test.name, func(t *testing.T) {
-// 			client := &fakeClient{}
-// 			indexer := &propertyIndexer{test.noindex}
-// 			v := New(client, indexer)
-
-// 			res, err := v.Corpi(context.Background(), test.input)
-
-// 			require.Nil(t, err)
-// 			assert.Equal(t, []float32{0, 1, 2, 3}, res)
-// 			assert.ElementsMatch(t, test.expectedClientCall, client.lastInput)
-// 		})
-// 	}
-// }
-=======
 func (p *propertyIndexer) VectorizeClassName(class string) bool {
 	return p.excludedClass != class
 }
@@ -524,7 +303,6 @@
 		})
 	}
 }
->>>>>>> 97a13034
 
 type fakeClient struct {
 	lastInput []string
